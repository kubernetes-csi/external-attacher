/*
Copyright 2017 The Kubernetes Authors.

Licensed under the Apache License, Version 2.0 (the "License");
you may not use this file except in compliance with the License.
You may obtain a copy of the License at

    http://www.apache.org/licenses/LICENSE-2.0

Unless required by applicable law or agreed to in writing, software
distributed under the License is distributed on an "AS IS" BASIS,
WITHOUT WARRANTIES OR CONDITIONS OF ANY KIND, either express or implied.
See the License for the specific language governing permissions and
limitations under the License.
*/

package main

import (
	"context"
	"flag"
	"fmt"
	"os"
	"time"

	"k8s.io/client-go/informers"
	"k8s.io/client-go/kubernetes"
	"k8s.io/client-go/rest"
	"k8s.io/client-go/tools/clientcmd"
	"k8s.io/client-go/util/workqueue"
	"k8s.io/klog"

	"github.com/container-storage-interface/spec/lib/go/csi"
	"github.com/kubernetes-csi/csi-lib-utils/connection"
	"github.com/kubernetes-csi/csi-lib-utils/leaderelection"
	"github.com/kubernetes-csi/csi-lib-utils/rpc"
	"github.com/kubernetes-csi/external-attacher/pkg/attacher"
	"github.com/kubernetes-csi/external-attacher/pkg/controller"
	"google.golang.org/grpc"
)

const (

	// Default timeout of short CSI calls like GetPluginInfo
	csiTimeout = time.Second

<<<<<<< HEAD
	// Name of CSI plugin for dummy operation
	dummyAttacherName = "csi/dummy"

=======
>>>>>>> 27b83ca9
	leaderElectionTypeLeases     = "leases"
	leaderElectionTypeConfigMaps = "configmaps"
)

// Command line flags
var (
	kubeconfig    = flag.String("kubeconfig", "", "Absolute path to the kubeconfig file. Required only when running out of cluster.")
	resync        = flag.Duration("resync", 10*time.Minute, "Resync interval of the controller.")
	csiAddress    = flag.String("csi-address", "/run/csi/socket", "Address of the CSI driver socket.")
	showVersion   = flag.Bool("version", false, "Show version.")
	timeout       = flag.Duration("timeout", 15*time.Second, "Timeout for waiting for attaching or detaching the volume.")
	workerThreads = flag.Uint("worker-threads", 10, "Number of attacher worker threads")

	retryIntervalStart = flag.Duration("retry-interval-start", time.Second, "Initial retry interval of failed create volume or deletion. It doubles with each failure, up to retry-interval-max.")
	retryIntervalMax   = flag.Duration("retry-interval-max", 5*time.Minute, "Maximum retry interval of failed create volume or deletion.")

	enableLeaderElection    = flag.Bool("leader-election", false, "Enable leader election.")
<<<<<<< HEAD
	leaderElectionType      = flag.String("leader-election-type", leaderElectionTypeConfigMaps, "the type of leader election, options are 'configmaps' (default) or 'leases' (recommended). The 'configmaps' option is deprecated in favor of 'leases'.")
=======
>>>>>>> 27b83ca9
	leaderElectionNamespace = flag.String("leader-election-namespace", "", "Namespace where the leader election resource lives. Defaults to the pod namespace if not set.")
)

var (
	version = "unknown"
)

type leaderElection interface {
	Run() error
	WithNamespace(namespace string)
}

func main() {
	klog.InitFlags(nil)
	flag.Set("logtostderr", "true")
	flag.Parse()

	if *showVersion {
		fmt.Println(os.Args[0], version)
		return
	}
	klog.Infof("Version: %s", version)

	// Create the client config. Use kubeconfig if given, otherwise assume in-cluster.
	config, err := buildConfig(*kubeconfig)
	if err != nil {
		klog.Error(err.Error())
		os.Exit(1)
	}

	if *workerThreads == 0 {
		klog.Error("option -worker-threads must be greater than zero")
		os.Exit(1)
	}

	clientset, err := kubernetes.NewForConfig(config)
	if err != nil {
		klog.Error(err.Error())
		os.Exit(1)
	}

	factory := informers.NewSharedInformerFactory(clientset, *resync)
	var handler controller.Handler
	// Connect to CSI.
	csiConn, err := connection.Connect(*csiAddress, connection.OnConnectionLoss(connection.ExitOnConnectionLoss()))
	if err != nil {
		klog.Error(err.Error())
		os.Exit(1)
	}

	err = rpc.ProbeForever(csiConn, *timeout)
	if err != nil {
		klog.Error(err.Error())
		os.Exit(1)
	}

	// Find driver name.
	ctx, cancel := context.WithTimeout(context.Background(), csiTimeout)
	defer cancel()
	csiAttacher, err := rpc.GetDriverName(ctx, csiConn)
	if err != nil {
		klog.Error(err.Error())
		os.Exit(1)
	}
	klog.V(2).Infof("CSI driver name: %q", csiAttacher)

	supportsService, err := supportsPluginControllerService(ctx, csiConn)
	if err != nil {
		klog.Error(err.Error())
		os.Exit(1)
	}
	if !supportsService {
		handler = controller.NewTrivialHandler(clientset)
		klog.V(2).Infof("CSI driver does not support Plugin Controller Service, using trivial handler")
	} else {
		// Find out if the driver supports attach/detach.
		supportsAttach, supportsReadOnly, err := supportsControllerPublish(ctx, csiConn)
		if err != nil {
			klog.Error(err.Error())
			os.Exit(1)
		}
		if supportsAttach {
			pvLister := factory.Core().V1().PersistentVolumes().Lister()
			nodeLister := factory.Core().V1().Nodes().Lister()
			vaLister := factory.Storage().V1beta1().VolumeAttachments().Lister()
			csiNodeLister := factory.Storage().V1beta1().CSINodes().Lister()
			attacher := attacher.NewAttacher(csiConn)
			handler = controller.NewCSIHandler(clientset, csiAttacher, attacher, pvLister, nodeLister, csiNodeLister, vaLister, timeout, supportsReadOnly)
			klog.V(2).Infof("CSI driver supports ControllerPublishUnpublish, using real CSI handler")
		} else {
			handler = controller.NewTrivialHandler(clientset)
			klog.V(2).Infof("CSI driver does not support ControllerPublishUnpublish, using trivial handler")
		}
	}

	ctrl := controller.NewCSIAttachController(
		clientset,
		csiAttacher,
		handler,
		factory.Storage().V1beta1().VolumeAttachments(),
		factory.Core().V1().PersistentVolumes(),
		workqueue.NewItemExponentialFailureRateLimiter(*retryIntervalStart, *retryIntervalMax),
		workqueue.NewItemExponentialFailureRateLimiter(*retryIntervalStart, *retryIntervalMax),
	)

	run := func(ctx context.Context) {
		stopCh := ctx.Done()
		factory.Start(stopCh)
		ctrl.Run(int(*workerThreads), stopCh)
	}

	if !*enableLeaderElection {
		run(context.TODO())
	} else {
		// Name of config map with leader election lock
		lockName := "external-attacher-leader-" + csiAttacher
<<<<<<< HEAD
		if *leaderElectionType == leaderElectionTypeConfigMaps {
			klog.Warningf("The '%s' leader election type is deprecated and will be removed in a future release. Use '--leader-election-type=%s' instead.", leaderElectionTypeConfigMaps, leaderElectionTypeLeases)
			le = leaderelection.NewLeaderElectionWithConfigMaps(clientset, lockName, run)
		} else if *leaderElectionType == leaderElectionTypeLeases {
			le = leaderelection.NewLeaderElection(clientset, lockName, run)
		} else {
			klog.Errorf("--leader-election-type must be either '%s' or '%s'", leaderElectionTypeConfigMaps, leaderElectionTypeLeases)
			os.Exit(1)
		}
=======
		le := leaderelection.NewLeaderElection(clientset, lockName, run)
>>>>>>> 27b83ca9

		if *leaderElectionNamespace != "" {
			le.WithNamespace(*leaderElectionNamespace)
		}

		if err := le.Run(); err != nil {
			klog.Fatalf("failed to initialize leader election: %v", err)
		}
	}
}

func buildConfig(kubeconfig string) (*rest.Config, error) {
	if kubeconfig != "" {
		return clientcmd.BuildConfigFromFlags("", kubeconfig)
	}
	return rest.InClusterConfig()
}

func supportsControllerPublish(ctx context.Context, csiConn *grpc.ClientConn) (supportsControllerPublish bool, supportsPublishReadOnly bool, err error) {
	caps, err := rpc.GetControllerCapabilities(ctx, csiConn)
	if err != nil {
		return false, false, err
	}

	supportsControllerPublish = caps[csi.ControllerServiceCapability_RPC_PUBLISH_UNPUBLISH_VOLUME]
	supportsPublishReadOnly = caps[csi.ControllerServiceCapability_RPC_PUBLISH_READONLY]
	return supportsControllerPublish, supportsPublishReadOnly, nil
}

func supportsPluginControllerService(ctx context.Context, csiConn *grpc.ClientConn) (bool, error) {
	caps, err := rpc.GetPluginCapabilities(ctx, csiConn)
	if err != nil {
		return false, err
	}

	return caps[csi.PluginCapability_Service_CONTROLLER_SERVICE], nil
}<|MERGE_RESOLUTION|>--- conflicted
+++ resolved
@@ -44,12 +44,6 @@
 	// Default timeout of short CSI calls like GetPluginInfo
 	csiTimeout = time.Second
 
-<<<<<<< HEAD
-	// Name of CSI plugin for dummy operation
-	dummyAttacherName = "csi/dummy"
-
-=======
->>>>>>> 27b83ca9
 	leaderElectionTypeLeases     = "leases"
 	leaderElectionTypeConfigMaps = "configmaps"
 )
@@ -67,10 +61,6 @@
 	retryIntervalMax   = flag.Duration("retry-interval-max", 5*time.Minute, "Maximum retry interval of failed create volume or deletion.")
 
 	enableLeaderElection    = flag.Bool("leader-election", false, "Enable leader election.")
-<<<<<<< HEAD
-	leaderElectionType      = flag.String("leader-election-type", leaderElectionTypeConfigMaps, "the type of leader election, options are 'configmaps' (default) or 'leases' (recommended). The 'configmaps' option is deprecated in favor of 'leases'.")
-=======
->>>>>>> 27b83ca9
 	leaderElectionNamespace = flag.String("leader-election-namespace", "", "Namespace where the leader election resource lives. Defaults to the pod namespace if not set.")
 )
 
@@ -187,19 +177,7 @@
 	} else {
 		// Name of config map with leader election lock
 		lockName := "external-attacher-leader-" + csiAttacher
-<<<<<<< HEAD
-		if *leaderElectionType == leaderElectionTypeConfigMaps {
-			klog.Warningf("The '%s' leader election type is deprecated and will be removed in a future release. Use '--leader-election-type=%s' instead.", leaderElectionTypeConfigMaps, leaderElectionTypeLeases)
-			le = leaderelection.NewLeaderElectionWithConfigMaps(clientset, lockName, run)
-		} else if *leaderElectionType == leaderElectionTypeLeases {
-			le = leaderelection.NewLeaderElection(clientset, lockName, run)
-		} else {
-			klog.Errorf("--leader-election-type must be either '%s' or '%s'", leaderElectionTypeConfigMaps, leaderElectionTypeLeases)
-			os.Exit(1)
-		}
-=======
 		le := leaderelection.NewLeaderElection(clientset, lockName, run)
->>>>>>> 27b83ca9
 
 		if *leaderElectionNamespace != "" {
 			le.WithNamespace(*leaderElectionNamespace)
