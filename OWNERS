# See the OWNERS docs at https://go.k8s.io/owners

approvers:
<<<<<<< HEAD
- openshift-storage-maintainers
component: "Storage"
=======
- kubernetes-csi-approvers

reviewers:
- kubernetes-csi-reviewers

emeritus_reviewers:
- davidz627
>>>>>>> ac8c4deb
<|MERGE_RESOLUTION|>--- conflicted
+++ resolved
@@ -1,15 +1,5 @@
 # See the OWNERS docs at https://go.k8s.io/owners
 
 approvers:
-<<<<<<< HEAD
 - openshift-storage-maintainers
-component: "Storage"
-=======
-- kubernetes-csi-approvers
-
-reviewers:
-- kubernetes-csi-reviewers
-
-emeritus_reviewers:
-- davidz627
->>>>>>> ac8c4deb
+component: "Storage"