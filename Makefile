--- conflicted
+++ resolved
@@ -15,39 +15,4 @@
 CMDS=csi-attacher
 all: build
 
-<<<<<<< HEAD
-REGISTRY_NAME=quay.io/k8scsi
-IMAGE_NAME=csi-attacher
-IMAGE_VERSION=v0.4.1
-IMAGE_TAG=$(REGISTRY_NAME)/$(IMAGE_NAME):$(IMAGE_VERSION)
-
-REV=$(shell git describe --long --tags --match='v*' --dirty)
-
-ifdef V
-TESTARGS = -v -args -alsologtostderr -v 5
-else
-TESTARGS =
-endif
-
-
-all: csi-attacher
-
-csi-attacher:
-	mkdir -p bin
-	CGO_ENABLED=0 GOOS=linux go build -a -ldflags '-X main.version=$(REV) -extldflags "-static"' -o ./bin/csi-attacher ./cmd/csi-attacher
-
-clean:
-	-rm -rf bin
-
-container: csi-attacher
-	docker build -t $(IMAGE_TAG) .
-
-push: container
-	docker push $(IMAGE_TAG)
-
-test:
-	go test `go list ./... | grep -v 'vendor'` $(TESTARGS)
-	go vet `go list ./... | grep -v vendor`
-=======
 include release-tools/build.make
->>>>>>> 0d83c929
