// Copyright 2021 The Go Authors. All rights reserved.
// Use of this source code is governed by a BSD-style
// license that can be found in the LICENSE file.

// illumos system calls not present on Solaris.

//go:build amd64 && illumos
// +build amd64,illumos

package unix

import (
<<<<<<< HEAD
=======
	"fmt"
	"runtime"
>>>>>>> ac8c4deb
	"unsafe"
)

func bytes2iovec(bs [][]byte) []Iovec {
	iovecs := make([]Iovec, len(bs))
	for i, b := range bs {
		iovecs[i].SetLen(len(b))
		if len(b) > 0 {
			// somehow Iovec.Base on illumos is (*int8), not (*byte)
			iovecs[i].Base = (*int8)(unsafe.Pointer(&b[0]))
		} else {
			iovecs[i].Base = (*int8)(unsafe.Pointer(&_zero))
		}
	}
	return iovecs
}

//sys	readv(fd int, iovs []Iovec) (n int, err error)

func Readv(fd int, iovs [][]byte) (n int, err error) {
	iovecs := bytes2iovec(iovs)
	n, err = readv(fd, iovecs)
	return n, err
}

//sys	preadv(fd int, iovs []Iovec, off int64) (n int, err error)

func Preadv(fd int, iovs [][]byte, off int64) (n int, err error) {
	iovecs := bytes2iovec(iovs)
	n, err = preadv(fd, iovecs, off)
	return n, err
}

//sys	writev(fd int, iovs []Iovec) (n int, err error)

func Writev(fd int, iovs [][]byte) (n int, err error) {
	iovecs := bytes2iovec(iovs)
	n, err = writev(fd, iovecs)
	return n, err
}

//sys	pwritev(fd int, iovs []Iovec, off int64) (n int, err error)

func Pwritev(fd int, iovs [][]byte, off int64) (n int, err error) {
	iovecs := bytes2iovec(iovs)
	n, err = pwritev(fd, iovecs, off)
	return n, err
}

//sys	accept4(s int, rsa *RawSockaddrAny, addrlen *_Socklen, flags int) (fd int, err error) = libsocket.accept4

func Accept4(fd int, flags int) (nfd int, sa Sockaddr, err error) {
	var rsa RawSockaddrAny
	var len _Socklen = SizeofSockaddrAny
	nfd, err = accept4(fd, &rsa, &len, flags)
	if err != nil {
		return
	}
	if len > SizeofSockaddrAny {
		panic("RawSockaddrAny too small")
	}
	sa, err = anyToSockaddr(fd, &rsa)
	if err != nil {
		Close(nfd)
		nfd = 0
	}
	return
}

//sys	putmsg(fd int, clptr *strbuf, dataptr *strbuf, flags int) (err error)

func Putmsg(fd int, cl []byte, data []byte, flags int) (err error) {
	var clp, datap *strbuf
	if len(cl) > 0 {
		clp = &strbuf{
			Len: int32(len(cl)),
			Buf: (*int8)(unsafe.Pointer(&cl[0])),
		}
	}
	if len(data) > 0 {
		datap = &strbuf{
			Len: int32(len(data)),
			Buf: (*int8)(unsafe.Pointer(&data[0])),
		}
	}
	return putmsg(fd, clp, datap, flags)
}

//sys	getmsg(fd int, clptr *strbuf, dataptr *strbuf, flags *int) (err error)

func Getmsg(fd int, cl []byte, data []byte) (retCl []byte, retData []byte, flags int, err error) {
	var clp, datap *strbuf
	if len(cl) > 0 {
		clp = &strbuf{
			Maxlen: int32(len(cl)),
			Buf:    (*int8)(unsafe.Pointer(&cl[0])),
		}
	}
	if len(data) > 0 {
		datap = &strbuf{
			Maxlen: int32(len(data)),
			Buf:    (*int8)(unsafe.Pointer(&data[0])),
		}
	}

	if err = getmsg(fd, clp, datap, &flags); err != nil {
		return nil, nil, 0, err
	}

	if len(cl) > 0 {
		retCl = cl[:clp.Len]
<<<<<<< HEAD
	}
	if len(data) > 0 {
		retData = data[:datap.Len]
	}
	return retCl, retData, flags, nil
=======
	}
	if len(data) > 0 {
		retData = data[:datap.Len]
	}
	return retCl, retData, flags, nil
}

func IoctlSetIntRetInt(fd int, req uint, arg int) (int, error) {
	return ioctlRet(fd, req, uintptr(arg))
}

func IoctlSetString(fd int, req uint, val string) error {
	bs := make([]byte, len(val)+1)
	copy(bs[:len(bs)-1], val)
	err := ioctl(fd, req, uintptr(unsafe.Pointer(&bs[0])))
	runtime.KeepAlive(&bs[0])
	return err
}

// Lifreq Helpers

func (l *Lifreq) SetName(name string) error {
	if len(name) >= len(l.Name) {
		return fmt.Errorf("name cannot be more than %d characters", len(l.Name)-1)
	}
	for i := range name {
		l.Name[i] = int8(name[i])
	}
	return nil
}

func (l *Lifreq) SetLifruInt(d int) {
	*(*int)(unsafe.Pointer(&l.Lifru[0])) = d
}

func (l *Lifreq) GetLifruInt() int {
	return *(*int)(unsafe.Pointer(&l.Lifru[0]))
}

func IoctlLifreq(fd int, req uint, l *Lifreq) error {
	return ioctl(fd, req, uintptr(unsafe.Pointer(l)))
}

// Strioctl Helpers

func (s *Strioctl) SetInt(i int) {
	s.Len = int32(unsafe.Sizeof(i))
	s.Dp = (*int8)(unsafe.Pointer(&i))
}

func IoctlSetStrioctlRetInt(fd int, req uint, s *Strioctl) (int, error) {
	return ioctlRet(fd, req, uintptr(unsafe.Pointer(s)))
>>>>>>> ac8c4deb
}<|MERGE_RESOLUTION|>--- conflicted
+++ resolved
@@ -10,11 +10,8 @@
 package unix
 
 import (
-<<<<<<< HEAD
-=======
 	"fmt"
 	"runtime"
->>>>>>> ac8c4deb
 	"unsafe"
 )
 
@@ -126,13 +123,6 @@
 
 	if len(cl) > 0 {
 		retCl = cl[:clp.Len]
-<<<<<<< HEAD
-	}
-	if len(data) > 0 {
-		retData = data[:datap.Len]
-	}
-	return retCl, retData, flags, nil
-=======
 	}
 	if len(data) > 0 {
 		retData = data[:datap.Len]
@@ -185,5 +175,4 @@
 
 func IoctlSetStrioctlRetInt(fd int, req uint, s *Strioctl) (int, error) {
 	return ioctlRet(fd, req, uintptr(unsafe.Pointer(s)))
->>>>>>> ac8c4deb
 }