--- conflicted
+++ resolved
@@ -379,13 +379,10 @@
 	//
 	// This field is immutable.
 	//
-<<<<<<< HEAD
-=======
 	// Defaults to ReadWriteOnceWithFSType, which will examine each volume
 	// to determine if Kubernetes should modify ownership and permissions of the volume.
 	// With the default policy the defined fsGroup will only be applied
 	// if a fstype is defined and the volume's access mode contains ReadWriteOnce.
->>>>>>> ac8c4deb
 	// +optional
 	FSGroupPolicy *FSGroupPolicy `json:"fsGroupPolicy,omitempty" protobuf:"bytes,5,opt,name=fsGroupPolicy"`
 
@@ -405,12 +402,6 @@
 	// most one token is empty string. To receive a new token after expiry,
 	// RequiresRepublish can be used to trigger NodePublishVolume periodically.
 	//
-<<<<<<< HEAD
-	// This is a beta feature and only available when the
-	// CSIServiceAccountToken feature is enabled.
-	//
-=======
->>>>>>> ac8c4deb
 	// +optional
 	// +listType=atomic
 	TokenRequests []TokenRequest `json:"tokenRequests,omitempty" protobuf:"bytes,6,opt,name=tokenRequests"`
@@ -423,12 +414,6 @@
 	// to NodePublishVolume should only update the contents of the volume. New
 	// mount points will not be seen by a running container.
 	//
-<<<<<<< HEAD
-	// This is a beta feature and only available when the
-	// CSIServiceAccountToken feature is enabled.
-	//
-=======
->>>>>>> ac8c4deb
 	// +optional
 	RequiresRepublish *bool `json:"requiresRepublish,omitempty" protobuf:"varint,7,opt,name=requiresRepublish"`
 }
