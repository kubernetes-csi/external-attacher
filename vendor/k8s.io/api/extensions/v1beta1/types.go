/*
Copyright 2015 The Kubernetes Authors.

Licensed under the Apache License, Version 2.0 (the "License");
you may not use this file except in compliance with the License.
You may obtain a copy of the License at

    http://www.apache.org/licenses/LICENSE-2.0

Unless required by applicable law or agreed to in writing, software
distributed under the License is distributed on an "AS IS" BASIS,
WITHOUT WARRANTIES OR CONDITIONS OF ANY KIND, either express or implied.
See the License for the specific language governing permissions and
limitations under the License.
*/

package v1beta1

import (
	appsv1beta1 "k8s.io/api/apps/v1beta1"
	v1 "k8s.io/api/core/v1"
	metav1 "k8s.io/apimachinery/pkg/apis/meta/v1"
	"k8s.io/apimachinery/pkg/util/intstr"
)

// describes the attributes of a scale subresource
type ScaleSpec struct {
	// desired number of instances for the scaled object.
	// +optional
	Replicas int32 `json:"replicas,omitempty" protobuf:"varint,1,opt,name=replicas"`
}

// represents the current status of a scale subresource.
type ScaleStatus struct {
	// actual number of observed instances of the scaled object.
	Replicas int32 `json:"replicas" protobuf:"varint,1,opt,name=replicas"`

	// label query over pods that should match the replicas count. More info: http://kubernetes.io/docs/user-guide/labels#label-selectors
	// +optional
	// +mapType=atomic
	Selector map[string]string `json:"selector,omitempty" protobuf:"bytes,2,rep,name=selector"`

	// label selector for pods that should match the replicas count. This is a serializated
	// version of both map-based and more expressive set-based selectors. This is done to
	// avoid introspection in the clients. The string will be in the same format as the
	// query-param syntax. If the target type only supports map-based selectors, both this
	// field and map-based selector field are populated.
	// More info: https://kubernetes.io/docs/concepts/overview/working-with-objects/labels/#label-selectors
	// +optional
	TargetSelector string `json:"targetSelector,omitempty" protobuf:"bytes,3,opt,name=targetSelector"`
}

// +k8s:deepcopy-gen:interfaces=k8s.io/apimachinery/pkg/runtime.Object
// +k8s:prerelease-lifecycle-gen:introduced=1.1
// +k8s:prerelease-lifecycle-gen:deprecated=1.2
// +k8s:prerelease-lifecycle-gen:removed=1.16

// represents a scaling request for a resource.
type Scale struct {
	metav1.TypeMeta `json:",inline"`
	// Standard object metadata; More info: https://git.k8s.io/community/contributors/devel/sig-architecture/api-conventions.md#metadata.
	// +optional
	metav1.ObjectMeta `json:"metadata,omitempty" protobuf:"bytes,1,opt,name=metadata"`

	// defines the behavior of the scale. More info: https://git.k8s.io/community/contributors/devel/sig-architecture/api-conventions.md#spec-and-status.
	// +optional
	Spec ScaleSpec `json:"spec,omitempty" protobuf:"bytes,2,opt,name=spec"`

	// current status of the scale. More info: https://git.k8s.io/community/contributors/devel/sig-architecture/api-conventions.md#spec-and-status. Read-only.
	// +optional
	Status ScaleStatus `json:"status,omitempty" protobuf:"bytes,3,opt,name=status"`
}

// +genclient
// +genclient:method=GetScale,verb=get,subresource=scale,result=Scale
// +genclient:method=UpdateScale,verb=update,subresource=scale,input=Scale,result=Scale
// +genclient:method=ApplyScale,verb=apply,subresource=scale,input=Scale,result=Scale
// +k8s:deepcopy-gen:interfaces=k8s.io/apimachinery/pkg/runtime.Object
// +k8s:prerelease-lifecycle-gen:introduced=1.1
// +k8s:prerelease-lifecycle-gen:deprecated=1.8
// +k8s:prerelease-lifecycle-gen:removed=1.16
// +k8s:prerelease-lifecycle-gen:replacement=apps,v1,Deployment

// DEPRECATED - This group version of Deployment is deprecated by apps/v1beta2/Deployment. See the release notes for
// more information.
// Deployment enables declarative updates for Pods and ReplicaSets.
type Deployment struct {
	metav1.TypeMeta `json:",inline"`
	// Standard object metadata.
	// +optional
	metav1.ObjectMeta `json:"metadata,omitempty" protobuf:"bytes,1,opt,name=metadata"`

	// Specification of the desired behavior of the Deployment.
	// +optional
	Spec DeploymentSpec `json:"spec,omitempty" protobuf:"bytes,2,opt,name=spec"`

	// Most recently observed status of the Deployment.
	// +optional
	Status DeploymentStatus `json:"status,omitempty" protobuf:"bytes,3,opt,name=status"`
}

// DeploymentSpec is the specification of the desired behavior of the Deployment.
type DeploymentSpec struct {
	// Number of desired pods. This is a pointer to distinguish between explicit
	// zero and not specified. Defaults to 1.
	// +optional
	Replicas *int32 `json:"replicas,omitempty" protobuf:"varint,1,opt,name=replicas"`

	// Label selector for pods. Existing ReplicaSets whose pods are
	// selected by this will be the ones affected by this deployment.
	// +optional
	Selector *metav1.LabelSelector `json:"selector,omitempty" protobuf:"bytes,2,opt,name=selector"`

	// Template describes the pods that will be created.
	Template v1.PodTemplateSpec `json:"template" protobuf:"bytes,3,opt,name=template"`

	// The deployment strategy to use to replace existing pods with new ones.
	// +optional
	// +patchStrategy=retainKeys
	Strategy DeploymentStrategy `json:"strategy,omitempty" patchStrategy:"retainKeys" protobuf:"bytes,4,opt,name=strategy"`

	// Minimum number of seconds for which a newly created pod should be ready
	// without any of its container crashing, for it to be considered available.
	// Defaults to 0 (pod will be considered available as soon as it is ready)
	// +optional
	MinReadySeconds int32 `json:"minReadySeconds,omitempty" protobuf:"varint,5,opt,name=minReadySeconds"`

	// The number of old ReplicaSets to retain to allow rollback.
	// This is a pointer to distinguish between explicit zero and not specified.
	// This is set to the max value of int32 (i.e. 2147483647) by default, which
	// means "retaining all old ReplicaSets".
	// +optional
	RevisionHistoryLimit *int32 `json:"revisionHistoryLimit,omitempty" protobuf:"varint,6,opt,name=revisionHistoryLimit"`

	// Indicates that the deployment is paused and will not be processed by the
	// deployment controller.
	// +optional
	Paused bool `json:"paused,omitempty" protobuf:"varint,7,opt,name=paused"`

	// DEPRECATED.
	// The config this deployment is rolling back to. Will be cleared after rollback is done.
	// +optional
	RollbackTo *RollbackConfig `json:"rollbackTo,omitempty" protobuf:"bytes,8,opt,name=rollbackTo"`

	// The maximum time in seconds for a deployment to make progress before it
	// is considered to be failed. The deployment controller will continue to
	// process failed deployments and a condition with a ProgressDeadlineExceeded
	// reason will be surfaced in the deployment status. Note that progress will
	// not be estimated during the time a deployment is paused. This is set to
	// the max value of int32 (i.e. 2147483647) by default, which means "no deadline".
	// +optional
	ProgressDeadlineSeconds *int32 `json:"progressDeadlineSeconds,omitempty" protobuf:"varint,9,opt,name=progressDeadlineSeconds"`
}

// +k8s:deepcopy-gen:interfaces=k8s.io/apimachinery/pkg/runtime.Object
// +k8s:prerelease-lifecycle-gen:introduced=1.2
// +k8s:prerelease-lifecycle-gen:deprecated=1.8
// +k8s:prerelease-lifecycle-gen:removed=1.16

// DEPRECATED.
// DeploymentRollback stores the information required to rollback a deployment.
type DeploymentRollback struct {
	metav1.TypeMeta `json:",inline"`
	// Required: This must match the Name of a deployment.
	Name string `json:"name" protobuf:"bytes,1,opt,name=name"`
	// The annotations to be updated to a deployment
	// +optional
	UpdatedAnnotations map[string]string `json:"updatedAnnotations,omitempty" protobuf:"bytes,2,rep,name=updatedAnnotations"`
	// The config of this deployment rollback.
	RollbackTo RollbackConfig `json:"rollbackTo" protobuf:"bytes,3,opt,name=rollbackTo"`
}

// DEPRECATED.
type RollbackConfig struct {
	// The revision to rollback to. If set to 0, rollback to the last revision.
	// +optional
	Revision int64 `json:"revision,omitempty" protobuf:"varint,1,opt,name=revision"`
}

const (
	// DefaultDeploymentUniqueLabelKey is the default key of the selector that is added
	// to existing RCs (and label key that is added to its pods) to prevent the existing RCs
	// to select new pods (and old pods being select by new RC).
	DefaultDeploymentUniqueLabelKey string = "pod-template-hash"
)

// DeploymentStrategy describes how to replace existing pods with new ones.
type DeploymentStrategy struct {
	// Type of deployment. Can be "Recreate" or "RollingUpdate". Default is RollingUpdate.
	// +optional
	Type DeploymentStrategyType `json:"type,omitempty" protobuf:"bytes,1,opt,name=type,casttype=DeploymentStrategyType"`

	// Rolling update config params. Present only if DeploymentStrategyType =
	// RollingUpdate.
	//---
	// TODO: Update this to follow our convention for oneOf, whatever we decide it
	// to be.
	// +optional
	RollingUpdate *RollingUpdateDeployment `json:"rollingUpdate,omitempty" protobuf:"bytes,2,opt,name=rollingUpdate"`
}

type DeploymentStrategyType string

const (
	// Kill all existing pods before creating new ones.
	RecreateDeploymentStrategyType DeploymentStrategyType = "Recreate"

	// Replace the old RCs by new one using rolling update i.e gradually scale down the old RCs and scale up the new one.
	RollingUpdateDeploymentStrategyType DeploymentStrategyType = "RollingUpdate"
)

// Spec to control the desired behavior of rolling update.
type RollingUpdateDeployment struct {
	// The maximum number of pods that can be unavailable during the update.
	// Value can be an absolute number (ex: 5) or a percentage of desired pods (ex: 10%).
	// Absolute number is calculated from percentage by rounding down.
	// This can not be 0 if MaxSurge is 0.
	// By default, a fixed value of 1 is used.
	// Example: when this is set to 30%, the old RC can be scaled down to 70% of desired pods
	// immediately when the rolling update starts. Once new pods are ready, old RC
	// can be scaled down further, followed by scaling up the new RC, ensuring
	// that the total number of pods available at all times during the update is at
	// least 70% of desired pods.
	// +optional
	MaxUnavailable *intstr.IntOrString `json:"maxUnavailable,omitempty" protobuf:"bytes,1,opt,name=maxUnavailable"`

	// The maximum number of pods that can be scheduled above the desired number of
	// pods.
	// Value can be an absolute number (ex: 5) or a percentage of desired pods (ex: 10%).
	// This can not be 0 if MaxUnavailable is 0.
	// Absolute number is calculated from percentage by rounding up.
	// By default, a value of 1 is used.
	// Example: when this is set to 30%, the new RC can be scaled up immediately when
	// the rolling update starts, such that the total number of old and new pods do not exceed
	// 130% of desired pods. Once old pods have been killed,
	// new RC can be scaled up further, ensuring that total number of pods running
	// at any time during the update is at most 130% of desired pods.
	// +optional
	MaxSurge *intstr.IntOrString `json:"maxSurge,omitempty" protobuf:"bytes,2,opt,name=maxSurge"`
}

// DeploymentStatus is the most recently observed status of the Deployment.
type DeploymentStatus struct {
	// The generation observed by the deployment controller.
	// +optional
	ObservedGeneration int64 `json:"observedGeneration,omitempty" protobuf:"varint,1,opt,name=observedGeneration"`

	// Total number of non-terminated pods targeted by this deployment (their labels match the selector).
	// +optional
	Replicas int32 `json:"replicas,omitempty" protobuf:"varint,2,opt,name=replicas"`

	// Total number of non-terminated pods targeted by this deployment that have the desired template spec.
	// +optional
	UpdatedReplicas int32 `json:"updatedReplicas,omitempty" protobuf:"varint,3,opt,name=updatedReplicas"`

	// Total number of ready pods targeted by this deployment.
	// +optional
	ReadyReplicas int32 `json:"readyReplicas,omitempty" protobuf:"varint,7,opt,name=readyReplicas"`

	// Total number of available pods (ready for at least minReadySeconds) targeted by this deployment.
	// +optional
	AvailableReplicas int32 `json:"availableReplicas,omitempty" protobuf:"varint,4,opt,name=availableReplicas"`

	// Total number of unavailable pods targeted by this deployment. This is the total number of
	// pods that are still required for the deployment to have 100% available capacity. They may
	// either be pods that are running but not yet available or pods that still have not been created.
	// +optional
	UnavailableReplicas int32 `json:"unavailableReplicas,omitempty" protobuf:"varint,5,opt,name=unavailableReplicas"`

	// Represents the latest available observations of a deployment's current state.
	// +patchMergeKey=type
	// +patchStrategy=merge
	Conditions []DeploymentCondition `json:"conditions,omitempty" patchStrategy:"merge" patchMergeKey:"type" protobuf:"bytes,6,rep,name=conditions"`

	// Count of hash collisions for the Deployment. The Deployment controller uses this
	// field as a collision avoidance mechanism when it needs to create the name for the
	// newest ReplicaSet.
	// +optional
	CollisionCount *int32 `json:"collisionCount,omitempty" protobuf:"varint,8,opt,name=collisionCount"`
}

type DeploymentConditionType string

// These are valid conditions of a deployment.
const (
	// Available means the deployment is available, ie. at least the minimum available
	// replicas required are up and running for at least minReadySeconds.
	DeploymentAvailable DeploymentConditionType = "Available"
	// Progressing means the deployment is progressing. Progress for a deployment is
	// considered when a new replica set is created or adopted, and when new pods scale
	// up or old pods scale down. Progress is not estimated for paused deployments or
	// when progressDeadlineSeconds is not specified.
	DeploymentProgressing DeploymentConditionType = "Progressing"
	// ReplicaFailure is added in a deployment when one of its pods fails to be created
	// or deleted.
	DeploymentReplicaFailure DeploymentConditionType = "ReplicaFailure"
)

// DeploymentCondition describes the state of a deployment at a certain point.
type DeploymentCondition struct {
	// Type of deployment condition.
	Type DeploymentConditionType `json:"type" protobuf:"bytes,1,opt,name=type,casttype=DeploymentConditionType"`
	// Status of the condition, one of True, False, Unknown.
	Status v1.ConditionStatus `json:"status" protobuf:"bytes,2,opt,name=status,casttype=k8s.io/api/core/v1.ConditionStatus"`
	// The last time this condition was updated.
	LastUpdateTime metav1.Time `json:"lastUpdateTime,omitempty" protobuf:"bytes,6,opt,name=lastUpdateTime"`
	// Last time the condition transitioned from one status to another.
	LastTransitionTime metav1.Time `json:"lastTransitionTime,omitempty" protobuf:"bytes,7,opt,name=lastTransitionTime"`
	// The reason for the condition's last transition.
	Reason string `json:"reason,omitempty" protobuf:"bytes,4,opt,name=reason"`
	// A human readable message indicating details about the transition.
	Message string `json:"message,omitempty" protobuf:"bytes,5,opt,name=message"`
}

// +k8s:deepcopy-gen:interfaces=k8s.io/apimachinery/pkg/runtime.Object
// +k8s:prerelease-lifecycle-gen:introduced=1.1
// +k8s:prerelease-lifecycle-gen:deprecated=1.8
// +k8s:prerelease-lifecycle-gen:removed=1.16
// +k8s:prerelease-lifecycle-gen:replacement=apps,v1,DeploymentList

// DeploymentList is a list of Deployments.
type DeploymentList struct {
	metav1.TypeMeta `json:",inline"`
	// Standard list metadata.
	// +optional
	metav1.ListMeta `json:"metadata,omitempty" protobuf:"bytes,1,opt,name=metadata"`

	// Items is the list of Deployments.
	Items []Deployment `json:"items" protobuf:"bytes,2,rep,name=items"`
}

// DaemonSetUpdateStrategy indicates the strategy that the DaemonSet
// controller will use to perform updates. It includes any additional parameters
// necessary to perform the update for the indicated strategy.
type DaemonSetUpdateStrategy struct {
	// Type of daemon set update. Can be "RollingUpdate" or "OnDelete".
	// Default is OnDelete.
	// +optional
	Type DaemonSetUpdateStrategyType `json:"type,omitempty" protobuf:"bytes,1,opt,name=type"`

	// Rolling update config params. Present only if type = "RollingUpdate".
	//---
	// TODO: Update this to follow our convention for oneOf, whatever we decide it
	// to be. Same as Deployment `strategy.rollingUpdate`.
	// See https://github.com/kubernetes/kubernetes/issues/35345
	// +optional
	RollingUpdate *RollingUpdateDaemonSet `json:"rollingUpdate,omitempty" protobuf:"bytes,2,opt,name=rollingUpdate"`
}

type DaemonSetUpdateStrategyType string

const (
	// Replace the old daemons by new ones using rolling update i.e replace them on each node one after the other.
	RollingUpdateDaemonSetStrategyType DaemonSetUpdateStrategyType = "RollingUpdate"

	// Replace the old daemons only when it's killed
	OnDeleteDaemonSetStrategyType DaemonSetUpdateStrategyType = "OnDelete"
)

// Spec to control the desired behavior of daemon set rolling update.
type RollingUpdateDaemonSet struct {
	// The maximum number of DaemonSet pods that can be unavailable during the
	// update. Value can be an absolute number (ex: 5) or a percentage of total
	// number of DaemonSet pods at the start of the update (ex: 10%). Absolute
<<<<<<< HEAD
	// number is calculated from percentage by rounding down to a minimum of one.
=======
	// number is calculated from percentage by rounding up.
>>>>>>> ac8c4deb
	// This cannot be 0 if MaxSurge is 0
	// Default value is 1.
	// Example: when this is set to 30%, at most 30% of the total number of nodes
	// that should be running the daemon pod (i.e. status.desiredNumberScheduled)
	// can have their pods stopped for an update at any given time. The update
	// starts by stopping at most 30% of those DaemonSet pods and then brings
	// up new DaemonSet pods in their place. Once the new pods are available,
	// it then proceeds onto other DaemonSet pods, thus ensuring that at least
	// 70% of original number of DaemonSet pods are available at all times during
	// the update.
	// +optional
	MaxUnavailable *intstr.IntOrString `json:"maxUnavailable,omitempty" protobuf:"bytes,1,opt,name=maxUnavailable"`

	// The maximum number of nodes with an existing available DaemonSet pod that
	// can have an updated DaemonSet pod during during an update.
	// Value can be an absolute number (ex: 5) or a percentage of desired pods (ex: 10%).
	// This can not be 0 if MaxUnavailable is 0.
	// Absolute number is calculated from percentage by rounding up to a minimum of 1.
	// Default value is 0.
	// Example: when this is set to 30%, at most 30% of the total number of nodes
	// that should be running the daemon pod (i.e. status.desiredNumberScheduled)
	// can have their a new pod created before the old pod is marked as deleted.
	// The update starts by launching new pods on 30% of nodes. Once an updated
	// pod is available (Ready for at least minReadySeconds) the old DaemonSet pod
	// on that node is marked deleted. If the old pod becomes unavailable for any
	// reason (Ready transitions to false, is evicted, or is drained) an updated
	// pod is immediatedly created on that node without considering surge limits.
	// Allowing surge implies the possibility that the resources consumed by the
	// daemonset on any given node can double if the readiness check fails, and
	// so resource intensive daemonsets should take into account that they may
	// cause evictions during disruption.
	// This is an alpha field and requires enabling DaemonSetUpdateSurge feature gate.
	// +optional
	MaxSurge *intstr.IntOrString `json:"maxSurge,omitempty" protobuf:"bytes,2,opt,name=maxSurge"`
}

// DaemonSetSpec is the specification of a daemon set.
type DaemonSetSpec struct {
	// A label query over pods that are managed by the daemon set.
	// Must match in order to be controlled.
	// If empty, defaulted to labels on Pod template.
	// More info: https://kubernetes.io/docs/concepts/overview/working-with-objects/labels/#label-selectors
	// +optional
	Selector *metav1.LabelSelector `json:"selector,omitempty" protobuf:"bytes,1,opt,name=selector"`

	// An object that describes the pod that will be created.
	// The DaemonSet will create exactly one copy of this pod on every node
	// that matches the template's node selector (or on every node if no node
	// selector is specified).
	// More info: https://kubernetes.io/docs/concepts/workloads/controllers/replicationcontroller#pod-template
	Template v1.PodTemplateSpec `json:"template" protobuf:"bytes,2,opt,name=template"`

	// An update strategy to replace existing DaemonSet pods with new pods.
	// +optional
	UpdateStrategy DaemonSetUpdateStrategy `json:"updateStrategy,omitempty" protobuf:"bytes,3,opt,name=updateStrategy"`

	// The minimum number of seconds for which a newly created DaemonSet pod should
	// be ready without any of its container crashing, for it to be considered
	// available. Defaults to 0 (pod will be considered available as soon as it
	// is ready).
	// +optional
	MinReadySeconds int32 `json:"minReadySeconds,omitempty" protobuf:"varint,4,opt,name=minReadySeconds"`

	// DEPRECATED.
	// A sequence number representing a specific generation of the template.
	// Populated by the system. It can be set only during the creation.
	// +optional
	TemplateGeneration int64 `json:"templateGeneration,omitempty" protobuf:"varint,5,opt,name=templateGeneration"`

	// The number of old history to retain to allow rollback.
	// This is a pointer to distinguish between explicit zero and not specified.
	// Defaults to 10.
	// +optional
	RevisionHistoryLimit *int32 `json:"revisionHistoryLimit,omitempty" protobuf:"varint,6,opt,name=revisionHistoryLimit"`
}

// DaemonSetStatus represents the current status of a daemon set.
type DaemonSetStatus struct {
	// The number of nodes that are running at least 1
	// daemon pod and are supposed to run the daemon pod.
	// More info: https://kubernetes.io/docs/concepts/workloads/controllers/daemonset/
	CurrentNumberScheduled int32 `json:"currentNumberScheduled" protobuf:"varint,1,opt,name=currentNumberScheduled"`

	// The number of nodes that are running the daemon pod, but are
	// not supposed to run the daemon pod.
	// More info: https://kubernetes.io/docs/concepts/workloads/controllers/daemonset/
	NumberMisscheduled int32 `json:"numberMisscheduled" protobuf:"varint,2,opt,name=numberMisscheduled"`

	// The total number of nodes that should be running the daemon
	// pod (including nodes correctly running the daemon pod).
	// More info: https://kubernetes.io/docs/concepts/workloads/controllers/daemonset/
	DesiredNumberScheduled int32 `json:"desiredNumberScheduled" protobuf:"varint,3,opt,name=desiredNumberScheduled"`

	// The number of nodes that should be running the daemon pod and have one
	// or more of the daemon pod running and ready.
	NumberReady int32 `json:"numberReady" protobuf:"varint,4,opt,name=numberReady"`

	// The most recent generation observed by the daemon set controller.
	// +optional
	ObservedGeneration int64 `json:"observedGeneration,omitempty" protobuf:"varint,5,opt,name=observedGeneration"`

	// The total number of nodes that are running updated daemon pod
	// +optional
	UpdatedNumberScheduled int32 `json:"updatedNumberScheduled,omitempty" protobuf:"varint,6,opt,name=updatedNumberScheduled"`

	// The number of nodes that should be running the
	// daemon pod and have one or more of the daemon pod running and
	// available (ready for at least spec.minReadySeconds)
	// +optional
	NumberAvailable int32 `json:"numberAvailable,omitempty" protobuf:"varint,7,opt,name=numberAvailable"`

	// The number of nodes that should be running the
	// daemon pod and have none of the daemon pod running and available
	// (ready for at least spec.minReadySeconds)
	// +optional
	NumberUnavailable int32 `json:"numberUnavailable,omitempty" protobuf:"varint,8,opt,name=numberUnavailable"`

	// Count of hash collisions for the DaemonSet. The DaemonSet controller
	// uses this field as a collision avoidance mechanism when it needs to
	// create the name for the newest ControllerRevision.
	// +optional
	CollisionCount *int32 `json:"collisionCount,omitempty" protobuf:"varint,9,opt,name=collisionCount"`

	// Represents the latest available observations of a DaemonSet's current state.
	// +optional
	// +patchMergeKey=type
	// +patchStrategy=merge
	Conditions []DaemonSetCondition `json:"conditions,omitempty" patchStrategy:"merge" patchMergeKey:"type" protobuf:"bytes,10,rep,name=conditions"`
}

type DaemonSetConditionType string

// TODO: Add valid condition types of a DaemonSet.

// DaemonSetCondition describes the state of a DaemonSet at a certain point.
type DaemonSetCondition struct {
	// Type of DaemonSet condition.
	Type DaemonSetConditionType `json:"type" protobuf:"bytes,1,opt,name=type,casttype=DaemonSetConditionType"`
	// Status of the condition, one of True, False, Unknown.
	Status v1.ConditionStatus `json:"status" protobuf:"bytes,2,opt,name=status,casttype=k8s.io/api/core/v1.ConditionStatus"`
	// Last time the condition transitioned from one status to another.
	// +optional
	LastTransitionTime metav1.Time `json:"lastTransitionTime,omitempty" protobuf:"bytes,3,opt,name=lastTransitionTime"`
	// The reason for the condition's last transition.
	// +optional
	Reason string `json:"reason,omitempty" protobuf:"bytes,4,opt,name=reason"`
	// A human readable message indicating details about the transition.
	// +optional
	Message string `json:"message,omitempty" protobuf:"bytes,5,opt,name=message"`
}

// +genclient
// +k8s:deepcopy-gen:interfaces=k8s.io/apimachinery/pkg/runtime.Object
// +k8s:prerelease-lifecycle-gen:introduced=1.1
// +k8s:prerelease-lifecycle-gen:deprecated=1.8
// +k8s:prerelease-lifecycle-gen:removed=1.16
// +k8s:prerelease-lifecycle-gen:replacement=apps,v1,DaemonSet

// DEPRECATED - This group version of DaemonSet is deprecated by apps/v1beta2/DaemonSet. See the release notes for
// more information.
// DaemonSet represents the configuration of a daemon set.
type DaemonSet struct {
	metav1.TypeMeta `json:",inline"`
	// Standard object's metadata.
	// More info: https://git.k8s.io/community/contributors/devel/sig-architecture/api-conventions.md#metadata
	// +optional
	metav1.ObjectMeta `json:"metadata,omitempty" protobuf:"bytes,1,opt,name=metadata"`

	// The desired behavior of this daemon set.
	// More info: https://git.k8s.io/community/contributors/devel/sig-architecture/api-conventions.md#spec-and-status
	// +optional
	Spec DaemonSetSpec `json:"spec,omitempty" protobuf:"bytes,2,opt,name=spec"`

	// The current status of this daemon set. This data may be
	// out of date by some window of time.
	// Populated by the system.
	// Read-only.
	// More info: https://git.k8s.io/community/contributors/devel/sig-architecture/api-conventions.md#spec-and-status
	// +optional
	Status DaemonSetStatus `json:"status,omitempty" protobuf:"bytes,3,opt,name=status"`
}

const (
	// DEPRECATED: DefaultDaemonSetUniqueLabelKey is used instead.
	// DaemonSetTemplateGenerationKey is the key of the labels that is added
	// to daemon set pods to distinguish between old and new pod templates
	// during DaemonSet template update.
	DaemonSetTemplateGenerationKey string = "pod-template-generation"

	// DefaultDaemonSetUniqueLabelKey is the default label key that is added
	// to existing DaemonSet pods to distinguish between old and new
	// DaemonSet pods during DaemonSet template updates.
	DefaultDaemonSetUniqueLabelKey = appsv1beta1.ControllerRevisionHashLabelKey
)

// +k8s:deepcopy-gen:interfaces=k8s.io/apimachinery/pkg/runtime.Object
// +k8s:prerelease-lifecycle-gen:introduced=1.1
// +k8s:prerelease-lifecycle-gen:deprecated=1.8
// +k8s:prerelease-lifecycle-gen:removed=1.16
// +k8s:prerelease-lifecycle-gen:replacement=apps,v1,DaemonSetList

// DaemonSetList is a collection of daemon sets.
type DaemonSetList struct {
	metav1.TypeMeta `json:",inline"`
	// Standard list metadata.
	// More info: https://git.k8s.io/community/contributors/devel/sig-architecture/api-conventions.md#metadata
	// +optional
	metav1.ListMeta `json:"metadata,omitempty" protobuf:"bytes,1,opt,name=metadata"`

	// A list of daemon sets.
	Items []DaemonSet `json:"items" protobuf:"bytes,2,rep,name=items"`
}

// +genclient
// +k8s:deepcopy-gen:interfaces=k8s.io/apimachinery/pkg/runtime.Object
// +k8s:prerelease-lifecycle-gen:introduced=1.1
// +k8s:prerelease-lifecycle-gen:deprecated=1.14
// +k8s:prerelease-lifecycle-gen:removed=1.22
// +k8s:prerelease-lifecycle-gen:replacement=networking.k8s.io,v1,Ingress

// Ingress is a collection of rules that allow inbound connections to reach the
// endpoints defined by a backend. An Ingress can be configured to give services
// externally-reachable urls, load balance traffic, terminate SSL, offer name
// based virtual hosting etc.
// DEPRECATED - This group version of Ingress is deprecated by networking.k8s.io/v1beta1 Ingress. See the release notes for more information.
type Ingress struct {
	metav1.TypeMeta `json:",inline"`
	// Standard object's metadata.
	// More info: https://git.k8s.io/community/contributors/devel/sig-architecture/api-conventions.md#metadata
	// +optional
	metav1.ObjectMeta `json:"metadata,omitempty" protobuf:"bytes,1,opt,name=metadata"`

	// Spec is the desired state of the Ingress.
	// More info: https://git.k8s.io/community/contributors/devel/sig-architecture/api-conventions.md#spec-and-status
	// +optional
	Spec IngressSpec `json:"spec,omitempty" protobuf:"bytes,2,opt,name=spec"`

	// Status is the current state of the Ingress.
	// More info: https://git.k8s.io/community/contributors/devel/sig-architecture/api-conventions.md#spec-and-status
	// +optional
	Status IngressStatus `json:"status,omitempty" protobuf:"bytes,3,opt,name=status"`
}

// +k8s:deepcopy-gen:interfaces=k8s.io/apimachinery/pkg/runtime.Object
// +k8s:prerelease-lifecycle-gen:introduced=1.1
// +k8s:prerelease-lifecycle-gen:deprecated=1.14
// +k8s:prerelease-lifecycle-gen:removed=1.22
// +k8s:prerelease-lifecycle-gen:replacement=networking.k8s.io,v1,IngressList

// IngressList is a collection of Ingress.
type IngressList struct {
	metav1.TypeMeta `json:",inline"`
	// Standard object's metadata.
	// More info: https://git.k8s.io/community/contributors/devel/sig-architecture/api-conventions.md#metadata
	// +optional
	metav1.ListMeta `json:"metadata,omitempty" protobuf:"bytes,1,opt,name=metadata"`

	// Items is the list of Ingress.
	Items []Ingress `json:"items" protobuf:"bytes,2,rep,name=items"`
}

// IngressSpec describes the Ingress the user wishes to exist.
type IngressSpec struct {
	// IngressClassName is the name of the IngressClass cluster resource. The
	// associated IngressClass defines which controller will implement the
	// resource. This replaces the deprecated `kubernetes.io/ingress.class`
	// annotation. For backwards compatibility, when that annotation is set, it
	// must be given precedence over this field. The controller may emit a
	// warning if the field and annotation have different values.
	// Implementations of this API should ignore Ingresses without a class
	// specified. An IngressClass resource may be marked as default, which can
	// be used to set a default value for this field. For more information,
	// refer to the IngressClass documentation.
	// +optional
	IngressClassName *string `json:"ingressClassName,omitempty" protobuf:"bytes,4,opt,name=ingressClassName"`

	// A default backend capable of servicing requests that don't match any
	// rule. At least one of 'backend' or 'rules' must be specified. This field
	// is optional to allow the loadbalancer controller or defaulting logic to
	// specify a global default.
	// +optional
	Backend *IngressBackend `json:"backend,omitempty" protobuf:"bytes,1,opt,name=backend"`

	// TLS configuration. Currently the Ingress only supports a single TLS
	// port, 443. If multiple members of this list specify different hosts, they
	// will be multiplexed on the same port according to the hostname specified
	// through the SNI TLS extension, if the ingress controller fulfilling the
	// ingress supports SNI.
	// +optional
	TLS []IngressTLS `json:"tls,omitempty" protobuf:"bytes,2,rep,name=tls"`

	// A list of host rules used to configure the Ingress. If unspecified, or
	// no rule matches, all traffic is sent to the default backend.
	// +optional
	Rules []IngressRule `json:"rules,omitempty" protobuf:"bytes,3,rep,name=rules"`
	// TODO: Add the ability to specify load-balancer IP through claims
}

// IngressTLS describes the transport layer security associated with an Ingress.
type IngressTLS struct {
	// Hosts are a list of hosts included in the TLS certificate. The values in
	// this list must match the name/s used in the tlsSecret. Defaults to the
	// wildcard host setting for the loadbalancer controller fulfilling this
	// Ingress, if left unspecified.
	// +optional
	Hosts []string `json:"hosts,omitempty" protobuf:"bytes,1,rep,name=hosts"`
	// SecretName is the name of the secret used to terminate SSL traffic on 443.
	// Field is left optional to allow SSL routing based on SNI hostname alone.
	// If the SNI host in a listener conflicts with the "Host" header field used
	// by an IngressRule, the SNI host is used for termination and value of the
	// Host header is used for routing.
	// +optional
	SecretName string `json:"secretName,omitempty" protobuf:"bytes,2,opt,name=secretName"`
	// TODO: Consider specifying different modes of termination, protocols etc.
}

// IngressStatus describe the current state of the Ingress.
type IngressStatus struct {
	// LoadBalancer contains the current status of the load-balancer.
	// +optional
	LoadBalancer v1.LoadBalancerStatus `json:"loadBalancer,omitempty" protobuf:"bytes,1,opt,name=loadBalancer"`
}

// IngressRule represents the rules mapping the paths under a specified host to
// the related backend services. Incoming requests are first evaluated for a host
// match, then routed to the backend associated with the matching IngressRuleValue.
type IngressRule struct {
	// Host is the fully qualified domain name of a network host, as defined by RFC 3986.
	// Note the following deviations from the "host" part of the
	// URI as defined in RFC 3986:
	// 1. IPs are not allowed. Currently an IngressRuleValue can only apply to
	//    the IP in the Spec of the parent Ingress.
	// 2. The `:` delimiter is not respected because ports are not allowed.
	//	  Currently the port of an Ingress is implicitly :80 for http and
	//	  :443 for https.
	// Both these may change in the future.
	// Incoming requests are matched against the host before the
	// IngressRuleValue. If the host is unspecified, the Ingress routes all
	// traffic based on the specified IngressRuleValue.
	//
	// Host can be "precise" which is a domain name without the terminating dot of
	// a network host (e.g. "foo.bar.com") or "wildcard", which is a domain name
	// prefixed with a single wildcard label (e.g. "*.foo.com").
	// The wildcard character '*' must appear by itself as the first DNS label and
	// matches only a single label. You cannot have a wildcard label by itself (e.g. Host == "*").
	// Requests will be matched against the Host field in the following way:
	// 1. If Host is precise, the request matches this rule if the http host header is equal to Host.
	// 2. If Host is a wildcard, then the request matches this rule if the http host header
	// is to equal to the suffix (removing the first label) of the wildcard rule.
	// +optional
	Host string `json:"host,omitempty" protobuf:"bytes,1,opt,name=host"`
	// IngressRuleValue represents a rule to route requests for this IngressRule.
	// If unspecified, the rule defaults to a http catch-all. Whether that sends
	// just traffic matching the host to the default backend or all traffic to the
	// default backend, is left to the controller fulfilling the Ingress. Http is
	// currently the only supported IngressRuleValue.
	// +optional
	IngressRuleValue `json:",inline,omitempty" protobuf:"bytes,2,opt,name=ingressRuleValue"`
}

// IngressRuleValue represents a rule to apply against incoming requests. If the
// rule is satisfied, the request is routed to the specified backend. Currently
// mixing different types of rules in a single Ingress is disallowed, so exactly
// one of the following must be set.
type IngressRuleValue struct {
	//TODO:
	// 1. Consider renaming this resource and the associated rules so they
	// aren't tied to Ingress. They can be used to route intra-cluster traffic.
	// 2. Consider adding fields for ingress-type specific global options
	// usable by a loadbalancer, like http keep-alive.

	// http is a list of http selectors pointing to backends.
	// A path is matched against the path of an incoming request. Currently it can
	// contain characters disallowed from the conventional "path" part of a URL
	// as defined by RFC 3986. Paths must begin with a '/'.
	// A backend defines the referenced service endpoint to which the traffic
	// will be forwarded to.
	HTTP *HTTPIngressRuleValue `json:"http,omitempty" protobuf:"bytes,1,opt,name=http"`
}

// HTTPIngressRuleValue is a list of http selectors pointing to backends.
// In the example: http://<host>/<path>?<searchpart> -> backend where
// where parts of the url correspond to RFC 3986, this resource will be used
// to match against everything after the last '/' and before the first '?'
// or '#'.
type HTTPIngressRuleValue struct {
	// A collection of paths that map requests to backends.
	Paths []HTTPIngressPath `json:"paths" protobuf:"bytes,1,rep,name=paths"`
	// TODO: Consider adding fields for ingress-type specific global
	// options usable by a loadbalancer, like http keep-alive.
}

// PathType represents the type of path referred to by a HTTPIngressPath.
type PathType string

const (
	// PathTypeExact matches the URL path exactly and with case sensitivity.
	PathTypeExact = PathType("Exact")

	// PathTypePrefix matches based on a URL path prefix split by '/'. Matching
	// is case sensitive and done on a path element by element basis. A path
	// element refers to the list of labels in the path split by the '/'
	// separator. A request is a match for path p if every p is an element-wise
	// prefix of p of the request path. Note that if the last element of the
	// path is a substring of the last element in request path, it is not a
	// match (e.g. /foo/bar matches /foo/bar/baz, but does not match
	// /foo/barbaz). If multiple matching paths exist in an Ingress spec, the
	// longest matching path is given priority.
	// Examples:
	// - /foo/bar does not match requests to /foo/barbaz
	// - /foo/bar matches request to /foo/bar and /foo/bar/baz
	// - /foo and /foo/ both match requests to /foo and /foo/. If both paths are
	//   present in an Ingress spec, the longest matching path (/foo/) is given
	//   priority.
	PathTypePrefix = PathType("Prefix")

	// PathTypeImplementationSpecific matching is up to the IngressClass.
	// Implementations can treat this as a separate PathType or treat it
	// identically to Prefix or Exact path types.
	PathTypeImplementationSpecific = PathType("ImplementationSpecific")
)

// HTTPIngressPath associates a path with a backend. Incoming urls matching the
// path are forwarded to the backend.
type HTTPIngressPath struct {
	// Path is matched against the path of an incoming request. Currently it can
	// contain characters disallowed from the conventional "path" part of a URL
	// as defined by RFC 3986. Paths must begin with a '/'. When unspecified,
	// all paths from incoming requests are matched.
	// +optional
	Path string `json:"path,omitempty" protobuf:"bytes,1,opt,name=path"`

	// PathType determines the interpretation of the Path matching. PathType can
	// be one of the following values:
	// * Exact: Matches the URL path exactly.
	// * Prefix: Matches based on a URL path prefix split by '/'. Matching is
	//   done on a path element by element basis. A path element refers is the
	//   list of labels in the path split by the '/' separator. A request is a
	//   match for path p if every p is an element-wise prefix of p of the
	//   request path. Note that if the last element of the path is a substring
	//   of the last element in request path, it is not a match (e.g. /foo/bar
	//   matches /foo/bar/baz, but does not match /foo/barbaz).
	// * ImplementationSpecific: Interpretation of the Path matching is up to
	//   the IngressClass. Implementations can treat this as a separate PathType
	//   or treat it identically to Prefix or Exact path types.
	// Implementations are required to support all path types.
	// Defaults to ImplementationSpecific.
	PathType *PathType `json:"pathType,omitempty" protobuf:"bytes,3,opt,name=pathType"`

	// Backend defines the referenced service endpoint to which the traffic
	// will be forwarded to.
	Backend IngressBackend `json:"backend" protobuf:"bytes,2,opt,name=backend"`
}

// IngressBackend describes all endpoints for a given service and port.
type IngressBackend struct {
	// Specifies the name of the referenced service.
	// +optional
	ServiceName string `json:"serviceName,omitempty" protobuf:"bytes,1,opt,name=serviceName"`

	// Specifies the port of the referenced service.
	// +optional
	ServicePort intstr.IntOrString `json:"servicePort,omitempty" protobuf:"bytes,2,opt,name=servicePort"`

	// Resource is an ObjectRef to another Kubernetes resource in the namespace
	// of the Ingress object. If resource is specified, serviceName and servicePort
	// must not be specified.
	// +optional
	Resource *v1.TypedLocalObjectReference `json:"resource,omitempty" protobuf:"bytes,3,opt,name=resource"`
}

// +genclient
// +genclient:method=GetScale,verb=get,subresource=scale,result=Scale
// +genclient:method=UpdateScale,verb=update,subresource=scale,input=Scale,result=Scale
// +genclient:method=ApplyScale,verb=apply,subresource=scale,input=Scale,result=Scale
// +k8s:deepcopy-gen:interfaces=k8s.io/apimachinery/pkg/runtime.Object
// +k8s:prerelease-lifecycle-gen:introduced=1.2
// +k8s:prerelease-lifecycle-gen:deprecated=1.8
// +k8s:prerelease-lifecycle-gen:removed=1.16
// +k8s:prerelease-lifecycle-gen:replacement=apps,v1,ReplicaSet

// DEPRECATED - This group version of ReplicaSet is deprecated by apps/v1beta2/ReplicaSet. See the release notes for
// more information.
// ReplicaSet ensures that a specified number of pod replicas are running at any given time.
type ReplicaSet struct {
	metav1.TypeMeta `json:",inline"`

	// If the Labels of a ReplicaSet are empty, they are defaulted to
	// be the same as the Pod(s) that the ReplicaSet manages.
	// Standard object's metadata. More info: https://git.k8s.io/community/contributors/devel/sig-architecture/api-conventions.md#metadata
	// +optional
	metav1.ObjectMeta `json:"metadata,omitempty" protobuf:"bytes,1,opt,name=metadata"`

	// Spec defines the specification of the desired behavior of the ReplicaSet.
	// More info: https://git.k8s.io/community/contributors/devel/sig-architecture/api-conventions.md#spec-and-status
	// +optional
	Spec ReplicaSetSpec `json:"spec,omitempty" protobuf:"bytes,2,opt,name=spec"`

	// Status is the most recently observed status of the ReplicaSet.
	// This data may be out of date by some window of time.
	// Populated by the system.
	// Read-only.
	// More info: https://git.k8s.io/community/contributors/devel/sig-architecture/api-conventions.md#spec-and-status
	// +optional
	Status ReplicaSetStatus `json:"status,omitempty" protobuf:"bytes,3,opt,name=status"`
}

// +k8s:deepcopy-gen:interfaces=k8s.io/apimachinery/pkg/runtime.Object
// +k8s:prerelease-lifecycle-gen:introduced=1.2
// +k8s:prerelease-lifecycle-gen:deprecated=1.8
// +k8s:prerelease-lifecycle-gen:removed=1.16
// +k8s:prerelease-lifecycle-gen:replacement=apps,v1,ReplicaSetList

// ReplicaSetList is a collection of ReplicaSets.
type ReplicaSetList struct {
	metav1.TypeMeta `json:",inline"`
	// Standard list metadata.
	// More info: https://git.k8s.io/community/contributors/devel/sig-architecture/api-conventions.md#types-kinds
	// +optional
	metav1.ListMeta `json:"metadata,omitempty" protobuf:"bytes,1,opt,name=metadata"`

	// List of ReplicaSets.
	// More info: https://kubernetes.io/docs/concepts/workloads/controllers/replicationcontroller
	Items []ReplicaSet `json:"items" protobuf:"bytes,2,rep,name=items"`
}

// ReplicaSetSpec is the specification of a ReplicaSet.
type ReplicaSetSpec struct {
	// Replicas is the number of desired replicas.
	// This is a pointer to distinguish between explicit zero and unspecified.
	// Defaults to 1.
	// More info: https://kubernetes.io/docs/concepts/workloads/controllers/replicationcontroller/#what-is-a-replicationcontroller
	// +optional
	Replicas *int32 `json:"replicas,omitempty" protobuf:"varint,1,opt,name=replicas"`

	// Minimum number of seconds for which a newly created pod should be ready
	// without any of its container crashing, for it to be considered available.
	// Defaults to 0 (pod will be considered available as soon as it is ready)
	// +optional
	MinReadySeconds int32 `json:"minReadySeconds,omitempty" protobuf:"varint,4,opt,name=minReadySeconds"`

	// Selector is a label query over pods that should match the replica count.
	// If the selector is empty, it is defaulted to the labels present on the pod template.
	// Label keys and values that must match in order to be controlled by this replica set.
	// More info: https://kubernetes.io/docs/concepts/overview/working-with-objects/labels/#label-selectors
	// +optional
	Selector *metav1.LabelSelector `json:"selector,omitempty" protobuf:"bytes,2,opt,name=selector"`

	// Template is the object that describes the pod that will be created if
	// insufficient replicas are detected.
	// More info: https://kubernetes.io/docs/concepts/workloads/controllers/replicationcontroller#pod-template
	// +optional
	Template v1.PodTemplateSpec `json:"template,omitempty" protobuf:"bytes,3,opt,name=template"`
}

// ReplicaSetStatus represents the current status of a ReplicaSet.
type ReplicaSetStatus struct {
	// Replicas is the most recently oberved number of replicas.
	// More info: https://kubernetes.io/docs/concepts/workloads/controllers/replicationcontroller/#what-is-a-replicationcontroller
	Replicas int32 `json:"replicas" protobuf:"varint,1,opt,name=replicas"`

	// The number of pods that have labels matching the labels of the pod template of the replicaset.
	// +optional
	FullyLabeledReplicas int32 `json:"fullyLabeledReplicas,omitempty" protobuf:"varint,2,opt,name=fullyLabeledReplicas"`

	// The number of ready replicas for this replica set.
	// +optional
	ReadyReplicas int32 `json:"readyReplicas,omitempty" protobuf:"varint,4,opt,name=readyReplicas"`

	// The number of available replicas (ready for at least minReadySeconds) for this replica set.
	// +optional
	AvailableReplicas int32 `json:"availableReplicas,omitempty" protobuf:"varint,5,opt,name=availableReplicas"`

	// ObservedGeneration reflects the generation of the most recently observed ReplicaSet.
	// +optional
	ObservedGeneration int64 `json:"observedGeneration,omitempty" protobuf:"varint,3,opt,name=observedGeneration"`

	// Represents the latest available observations of a replica set's current state.
	// +optional
	// +patchMergeKey=type
	// +patchStrategy=merge
	Conditions []ReplicaSetCondition `json:"conditions,omitempty" patchStrategy:"merge" patchMergeKey:"type" protobuf:"bytes,6,rep,name=conditions"`
}

type ReplicaSetConditionType string

// These are valid conditions of a replica set.
const (
	// ReplicaSetReplicaFailure is added in a replica set when one of its pods fails to be created
	// due to insufficient quota, limit ranges, pod security policy, node selectors, etc. or deleted
	// due to kubelet being down or finalizers are failing.
	ReplicaSetReplicaFailure ReplicaSetConditionType = "ReplicaFailure"
)

// ReplicaSetCondition describes the state of a replica set at a certain point.
type ReplicaSetCondition struct {
	// Type of replica set condition.
	Type ReplicaSetConditionType `json:"type" protobuf:"bytes,1,opt,name=type,casttype=ReplicaSetConditionType"`
	// Status of the condition, one of True, False, Unknown.
	Status v1.ConditionStatus `json:"status" protobuf:"bytes,2,opt,name=status,casttype=k8s.io/api/core/v1.ConditionStatus"`
	// The last time the condition transitioned from one status to another.
	// +optional
	LastTransitionTime metav1.Time `json:"lastTransitionTime,omitempty" protobuf:"bytes,3,opt,name=lastTransitionTime"`
	// The reason for the condition's last transition.
	// +optional
	Reason string `json:"reason,omitempty" protobuf:"bytes,4,opt,name=reason"`
	// A human readable message indicating details about the transition.
	// +optional
	Message string `json:"message,omitempty" protobuf:"bytes,5,opt,name=message"`
}

// +genclient
// +genclient:nonNamespaced
// +k8s:deepcopy-gen:interfaces=k8s.io/apimachinery/pkg/runtime.Object
// +k8s:prerelease-lifecycle-gen:introduced=1.2
// +k8s:prerelease-lifecycle-gen:deprecated=1.11
// +k8s:prerelease-lifecycle-gen:removed=1.16
// +k8s:prerelease-lifecycle-gen:replacement=policy,v1beta1,PodSecurityPolicy

// PodSecurityPolicy governs the ability to make requests that affect the Security Context
// that will be applied to a pod and container.
// Deprecated: use PodSecurityPolicy from policy API Group instead.
type PodSecurityPolicy struct {
	metav1.TypeMeta `json:",inline"`
	// Standard object's metadata.
	// More info: https://git.k8s.io/community/contributors/devel/sig-architecture/api-conventions.md#metadata
	// +optional
	metav1.ObjectMeta `json:"metadata,omitempty" protobuf:"bytes,1,opt,name=metadata"`

	// spec defines the policy enforced.
	// +optional
	Spec PodSecurityPolicySpec `json:"spec,omitempty" protobuf:"bytes,2,opt,name=spec"`
}

// PodSecurityPolicySpec defines the policy enforced.
// Deprecated: use PodSecurityPolicySpec from policy API Group instead.
type PodSecurityPolicySpec struct {
	// privileged determines if a pod can request to be run as privileged.
	// +optional
	Privileged bool `json:"privileged,omitempty" protobuf:"varint,1,opt,name=privileged"`
	// defaultAddCapabilities is the default set of capabilities that will be added to the container
	// unless the pod spec specifically drops the capability.  You may not list a capability in both
	// defaultAddCapabilities and requiredDropCapabilities. Capabilities added here are implicitly
	// allowed, and need not be included in the allowedCapabilities list.
	// +optional
	DefaultAddCapabilities []v1.Capability `json:"defaultAddCapabilities,omitempty" protobuf:"bytes,2,rep,name=defaultAddCapabilities,casttype=k8s.io/api/core/v1.Capability"`
	// requiredDropCapabilities are the capabilities that will be dropped from the container.  These
	// are required to be dropped and cannot be added.
	// +optional
	RequiredDropCapabilities []v1.Capability `json:"requiredDropCapabilities,omitempty" protobuf:"bytes,3,rep,name=requiredDropCapabilities,casttype=k8s.io/api/core/v1.Capability"`
	// allowedCapabilities is a list of capabilities that can be requested to add to the container.
	// Capabilities in this field may be added at the pod author's discretion.
	// You must not list a capability in both allowedCapabilities and requiredDropCapabilities.
	// +optional
	AllowedCapabilities []v1.Capability `json:"allowedCapabilities,omitempty" protobuf:"bytes,4,rep,name=allowedCapabilities,casttype=k8s.io/api/core/v1.Capability"`
	// volumes is an allowlist of volume plugins. Empty indicates that
	// no volumes may be used. To allow all volumes you may use '*'.
	// +optional
	Volumes []FSType `json:"volumes,omitempty" protobuf:"bytes,5,rep,name=volumes,casttype=FSType"`
	// hostNetwork determines if the policy allows the use of HostNetwork in the pod spec.
	// +optional
	HostNetwork bool `json:"hostNetwork,omitempty" protobuf:"varint,6,opt,name=hostNetwork"`
	// hostPorts determines which host port ranges are allowed to be exposed.
	// +optional
	HostPorts []HostPortRange `json:"hostPorts,omitempty" protobuf:"bytes,7,rep,name=hostPorts"`
	// hostPID determines if the policy allows the use of HostPID in the pod spec.
	// +optional
	HostPID bool `json:"hostPID,omitempty" protobuf:"varint,8,opt,name=hostPID"`
	// hostIPC determines if the policy allows the use of HostIPC in the pod spec.
	// +optional
	HostIPC bool `json:"hostIPC,omitempty" protobuf:"varint,9,opt,name=hostIPC"`
	// seLinux is the strategy that will dictate the allowable labels that may be set.
	SELinux SELinuxStrategyOptions `json:"seLinux" protobuf:"bytes,10,opt,name=seLinux"`
	// runAsUser is the strategy that will dictate the allowable RunAsUser values that may be set.
	RunAsUser RunAsUserStrategyOptions `json:"runAsUser" protobuf:"bytes,11,opt,name=runAsUser"`
	// RunAsGroup is the strategy that will dictate the allowable RunAsGroup values that may be set.
	// If this field is omitted, the pod's RunAsGroup can take any value. This field requires the
	// RunAsGroup feature gate to be enabled.
	// +optional
	RunAsGroup *RunAsGroupStrategyOptions `json:"runAsGroup,omitempty" protobuf:"bytes,22,opt,name=runAsGroup"`
	// supplementalGroups is the strategy that will dictate what supplemental groups are used by the SecurityContext.
	SupplementalGroups SupplementalGroupsStrategyOptions `json:"supplementalGroups" protobuf:"bytes,12,opt,name=supplementalGroups"`
	// fsGroup is the strategy that will dictate what fs group is used by the SecurityContext.
	FSGroup FSGroupStrategyOptions `json:"fsGroup" protobuf:"bytes,13,opt,name=fsGroup"`
	// readOnlyRootFilesystem when set to true will force containers to run with a read only root file
	// system.  If the container specifically requests to run with a non-read only root file system
	// the PSP should deny the pod.
	// If set to false the container may run with a read only root file system if it wishes but it
	// will not be forced to.
	// +optional
	ReadOnlyRootFilesystem bool `json:"readOnlyRootFilesystem,omitempty" protobuf:"varint,14,opt,name=readOnlyRootFilesystem"`
	// defaultAllowPrivilegeEscalation controls the default setting for whether a
	// process can gain more privileges than its parent process.
	// +optional
	DefaultAllowPrivilegeEscalation *bool `json:"defaultAllowPrivilegeEscalation,omitempty" protobuf:"varint,15,opt,name=defaultAllowPrivilegeEscalation"`
	// allowPrivilegeEscalation determines if a pod can request to allow
	// privilege escalation. If unspecified, defaults to true.
	// +optional
	AllowPrivilegeEscalation *bool `json:"allowPrivilegeEscalation,omitempty" protobuf:"varint,16,opt,name=allowPrivilegeEscalation"`
	// allowedHostPaths is an allowlist of host paths. Empty indicates
	// that all host paths may be used.
	// +optional
	AllowedHostPaths []AllowedHostPath `json:"allowedHostPaths,omitempty" protobuf:"bytes,17,rep,name=allowedHostPaths"`
	// allowedFlexVolumes is an allowlist of Flexvolumes.  Empty or nil indicates that all
	// Flexvolumes may be used.  This parameter is effective only when the usage of the Flexvolumes
	// is allowed in the "volumes" field.
	// +optional
	AllowedFlexVolumes []AllowedFlexVolume `json:"allowedFlexVolumes,omitempty" protobuf:"bytes,18,rep,name=allowedFlexVolumes"`
	// AllowedCSIDrivers is an allowlist of inline CSI drivers that must be explicitly set to be embedded within a pod spec.
	// An empty value indicates that any CSI driver can be used for inline ephemeral volumes.
	// +optional
	AllowedCSIDrivers []AllowedCSIDriver `json:"allowedCSIDrivers,omitempty" protobuf:"bytes,23,rep,name=allowedCSIDrivers"`
	// allowedUnsafeSysctls is a list of explicitly allowed unsafe sysctls, defaults to none.
	// Each entry is either a plain sysctl name or ends in "*" in which case it is considered
	// as a prefix of allowed sysctls. Single * means all unsafe sysctls are allowed.
	// Kubelet has to allowlist all unsafe sysctls explicitly to avoid rejection.
	//
	// Examples:
	// e.g. "foo/*" allows "foo/bar", "foo/baz", etc.
	// e.g. "foo.*" allows "foo.bar", "foo.baz", etc.
	// +optional
	AllowedUnsafeSysctls []string `json:"allowedUnsafeSysctls,omitempty" protobuf:"bytes,19,rep,name=allowedUnsafeSysctls"`
	// forbiddenSysctls is a list of explicitly forbidden sysctls, defaults to none.
	// Each entry is either a plain sysctl name or ends in "*" in which case it is considered
	// as a prefix of forbidden sysctls. Single * means all sysctls are forbidden.
	//
	// Examples:
	// e.g. "foo/*" forbids "foo/bar", "foo/baz", etc.
	// e.g. "foo.*" forbids "foo.bar", "foo.baz", etc.
	// +optional
	ForbiddenSysctls []string `json:"forbiddenSysctls,omitempty" protobuf:"bytes,20,rep,name=forbiddenSysctls"`
	// AllowedProcMountTypes is an allowlist of allowed ProcMountTypes.
	// Empty or nil indicates that only the DefaultProcMountType may be used.
	// This requires the ProcMountType feature flag to be enabled.
	// +optional
	AllowedProcMountTypes []v1.ProcMountType `json:"allowedProcMountTypes,omitempty" protobuf:"bytes,21,opt,name=allowedProcMountTypes"`
	// runtimeClass is the strategy that will dictate the allowable RuntimeClasses for a pod.
	// If this field is omitted, the pod's runtimeClassName field is unrestricted.
	// Enforcement of this field depends on the RuntimeClass feature gate being enabled.
	// +optional
	RuntimeClass *RuntimeClassStrategyOptions `json:"runtimeClass,omitempty" protobuf:"bytes,24,opt,name=runtimeClass"`
}

// AllowedHostPath defines the host volume conditions that will be enabled by a policy
// for pods to use. It requires the path prefix to be defined.
// Deprecated: use AllowedHostPath from policy API Group instead.
type AllowedHostPath struct {
	// pathPrefix is the path prefix that the host volume must match.
	// It does not support `*`.
	// Trailing slashes are trimmed when validating the path prefix with a host path.
	//
	// Examples:
	// `/foo` would allow `/foo`, `/foo/` and `/foo/bar`
	// `/foo` would not allow `/food` or `/etc/foo`
	PathPrefix string `json:"pathPrefix,omitempty" protobuf:"bytes,1,rep,name=pathPrefix"`

	// when set to true, will allow host volumes matching the pathPrefix only if all volume mounts are readOnly.
	// +optional
	ReadOnly bool `json:"readOnly,omitempty" protobuf:"varint,2,opt,name=readOnly"`
}

// FSType gives strong typing to different file systems that are used by volumes.
// Deprecated: use FSType from policy API Group instead.
type FSType string

const (
	AzureFile             FSType = "azureFile"
	Flocker               FSType = "flocker"
	FlexVolume            FSType = "flexVolume"
	HostPath              FSType = "hostPath"
	EmptyDir              FSType = "emptyDir"
	GCEPersistentDisk     FSType = "gcePersistentDisk"
	AWSElasticBlockStore  FSType = "awsElasticBlockStore"
	GitRepo               FSType = "gitRepo"
	Secret                FSType = "secret"
	NFS                   FSType = "nfs"
	ISCSI                 FSType = "iscsi"
	Glusterfs             FSType = "glusterfs"
	PersistentVolumeClaim FSType = "persistentVolumeClaim"
	RBD                   FSType = "rbd"
	Cinder                FSType = "cinder"
	CephFS                FSType = "cephFS"
	DownwardAPI           FSType = "downwardAPI"
	FC                    FSType = "fc"
	ConfigMap             FSType = "configMap"
	Quobyte               FSType = "quobyte"
	AzureDisk             FSType = "azureDisk"
	CSI                   FSType = "csi"
	All                   FSType = "*"
)

// AllowedFlexVolume represents a single Flexvolume that is allowed to be used.
// Deprecated: use AllowedFlexVolume from policy API Group instead.
type AllowedFlexVolume struct {
	// driver is the name of the Flexvolume driver.
	Driver string `json:"driver" protobuf:"bytes,1,opt,name=driver"`
}

// AllowedCSIDriver represents a single inline CSI Driver that is allowed to be used.
type AllowedCSIDriver struct {
	// Name is the registered name of the CSI driver
	Name string `json:"name" protobuf:"bytes,1,opt,name=name"`
}

// HostPortRange defines a range of host ports that will be enabled by a policy
// for pods to use.  It requires both the start and end to be defined.
// Deprecated: use HostPortRange from policy API Group instead.
type HostPortRange struct {
	// min is the start of the range, inclusive.
	Min int32 `json:"min" protobuf:"varint,1,opt,name=min"`
	// max is the end of the range, inclusive.
	Max int32 `json:"max" protobuf:"varint,2,opt,name=max"`
}

// SELinuxStrategyOptions defines the strategy type and any options used to create the strategy.
// Deprecated: use SELinuxStrategyOptions from policy API Group instead.
type SELinuxStrategyOptions struct {
	// rule is the strategy that will dictate the allowable labels that may be set.
	Rule SELinuxStrategy `json:"rule" protobuf:"bytes,1,opt,name=rule,casttype=SELinuxStrategy"`
	// seLinuxOptions required to run as; required for MustRunAs
	// More info: https://kubernetes.io/docs/tasks/configure-pod-container/security-context/
	// +optional
	SELinuxOptions *v1.SELinuxOptions `json:"seLinuxOptions,omitempty" protobuf:"bytes,2,opt,name=seLinuxOptions"`
}

// SELinuxStrategy denotes strategy types for generating SELinux options for a
// Security Context.
// Deprecated: use SELinuxStrategy from policy API Group instead.
type SELinuxStrategy string

const (
	// SELinuxStrategyMustRunAs means that container must have SELinux labels of X applied.
	// Deprecated: use SELinuxStrategyMustRunAs from policy API Group instead.
	SELinuxStrategyMustRunAs SELinuxStrategy = "MustRunAs"
	// SELinuxStrategyRunAsAny means that container may make requests for any SELinux context labels.
	// Deprecated: use SELinuxStrategyRunAsAny from policy API Group instead.
	SELinuxStrategyRunAsAny SELinuxStrategy = "RunAsAny"
)

// RunAsUserStrategyOptions defines the strategy type and any options used to create the strategy.
// Deprecated: use RunAsUserStrategyOptions from policy API Group instead.
type RunAsUserStrategyOptions struct {
	// rule is the strategy that will dictate the allowable RunAsUser values that may be set.
	Rule RunAsUserStrategy `json:"rule" protobuf:"bytes,1,opt,name=rule,casttype=RunAsUserStrategy"`
	// ranges are the allowed ranges of uids that may be used. If you would like to force a single uid
	// then supply a single range with the same start and end. Required for MustRunAs.
	// +optional
	Ranges []IDRange `json:"ranges,omitempty" protobuf:"bytes,2,rep,name=ranges"`
}

// RunAsGroupStrategyOptions defines the strategy type and any options used to create the strategy.
// Deprecated: use RunAsGroupStrategyOptions from policy API Group instead.
type RunAsGroupStrategyOptions struct {
	// rule is the strategy that will dictate the allowable RunAsGroup values that may be set.
	Rule RunAsGroupStrategy `json:"rule" protobuf:"bytes,1,opt,name=rule,casttype=RunAsGroupStrategy"`
	// ranges are the allowed ranges of gids that may be used. If you would like to force a single gid
	// then supply a single range with the same start and end. Required for MustRunAs.
	// +optional
	Ranges []IDRange `json:"ranges,omitempty" protobuf:"bytes,2,rep,name=ranges"`
}

// IDRange provides a min/max of an allowed range of IDs.
// Deprecated: use IDRange from policy API Group instead.
type IDRange struct {
	// min is the start of the range, inclusive.
	Min int64 `json:"min" protobuf:"varint,1,opt,name=min"`
	// max is the end of the range, inclusive.
	Max int64 `json:"max" protobuf:"varint,2,opt,name=max"`
}

// RunAsUserStrategy denotes strategy types for generating RunAsUser values for a
// Security Context.
// Deprecated: use RunAsUserStrategy from policy API Group instead.
type RunAsUserStrategy string

const (
	// RunAsUserStrategyMustRunAs means that container must run as a particular uid.
	// Deprecated: use RunAsUserStrategyMustRunAs from policy API Group instead.
	RunAsUserStrategyMustRunAs RunAsUserStrategy = "MustRunAs"
	// RunAsUserStrategyMustRunAsNonRoot means that container must run as a non-root uid.
	// Deprecated: use RunAsUserStrategyMustRunAsNonRoot from policy API Group instead.
	RunAsUserStrategyMustRunAsNonRoot RunAsUserStrategy = "MustRunAsNonRoot"
	// RunAsUserStrategyRunAsAny means that container may make requests for any uid.
	// Deprecated: use RunAsUserStrategyRunAsAny from policy API Group instead.
	RunAsUserStrategyRunAsAny RunAsUserStrategy = "RunAsAny"
)

// RunAsGroupStrategy denotes strategy types for generating RunAsGroup values for a
// Security Context.
// Deprecated: use RunAsGroupStrategy from policy API Group instead.
type RunAsGroupStrategy string

const (
	// RunAsGroupStrategyMayRunAs means that container does not need to run with a particular gid.
	// However, when RunAsGroup are specified, they have to fall in the defined range.
	RunAsGroupStrategyMayRunAs RunAsGroupStrategy = "MayRunAs"
	// RunAsGroupStrategyMustRunAs means that container must run as a particular gid.
	// Deprecated: use RunAsGroupStrategyMustRunAs from policy API Group instead.
	RunAsGroupStrategyMustRunAs RunAsGroupStrategy = "MustRunAs"
	// RunAsGroupStrategyRunAsAny means that container may make requests for any gid.
	// Deprecated: use RunAsGroupStrategyRunAsAny from policy API Group instead.
	RunAsGroupStrategyRunAsAny RunAsGroupStrategy = "RunAsAny"
)

// FSGroupStrategyOptions defines the strategy type and options used to create the strategy.
// Deprecated: use FSGroupStrategyOptions from policy API Group instead.
type FSGroupStrategyOptions struct {
	// rule is the strategy that will dictate what FSGroup is used in the SecurityContext.
	// +optional
	Rule FSGroupStrategyType `json:"rule,omitempty" protobuf:"bytes,1,opt,name=rule,casttype=FSGroupStrategyType"`
	// ranges are the allowed ranges of fs groups.  If you would like to force a single
	// fs group then supply a single range with the same start and end. Required for MustRunAs.
	// +optional
	Ranges []IDRange `json:"ranges,omitempty" protobuf:"bytes,2,rep,name=ranges"`
}

// FSGroupStrategyType denotes strategy types for generating FSGroup values for a
// SecurityContext
// Deprecated: use FSGroupStrategyType from policy API Group instead.
type FSGroupStrategyType string

const (
	// FSGroupStrategyMustRunAs meant that container must have FSGroup of X applied.
	// Deprecated: use FSGroupStrategyMustRunAs from policy API Group instead.
	FSGroupStrategyMustRunAs FSGroupStrategyType = "MustRunAs"
	// FSGroupStrategyRunAsAny means that container may make requests for any FSGroup labels.
	// Deprecated: use FSGroupStrategyRunAsAny from policy API Group instead.
	FSGroupStrategyRunAsAny FSGroupStrategyType = "RunAsAny"
)

// SupplementalGroupsStrategyOptions defines the strategy type and options used to create the strategy.
// Deprecated: use SupplementalGroupsStrategyOptions from policy API Group instead.
type SupplementalGroupsStrategyOptions struct {
	// rule is the strategy that will dictate what supplemental groups is used in the SecurityContext.
	// +optional
	Rule SupplementalGroupsStrategyType `json:"rule,omitempty" protobuf:"bytes,1,opt,name=rule,casttype=SupplementalGroupsStrategyType"`
	// ranges are the allowed ranges of supplemental groups.  If you would like to force a single
	// supplemental group then supply a single range with the same start and end. Required for MustRunAs.
	// +optional
	Ranges []IDRange `json:"ranges,omitempty" protobuf:"bytes,2,rep,name=ranges"`
}

// SupplementalGroupsStrategyType denotes strategy types for determining valid supplemental
// groups for a SecurityContext.
// Deprecated: use SupplementalGroupsStrategyType from policy API Group instead.
type SupplementalGroupsStrategyType string

const (
	// SupplementalGroupsStrategyMustRunAs means that container must run as a particular gid.
	// Deprecated: use SupplementalGroupsStrategyMustRunAs from policy API Group instead.
	SupplementalGroupsStrategyMustRunAs SupplementalGroupsStrategyType = "MustRunAs"
	// SupplementalGroupsStrategyRunAsAny means that container may make requests for any gid.
	// Deprecated: use SupplementalGroupsStrategyRunAsAny from policy API Group instead.
	SupplementalGroupsStrategyRunAsAny SupplementalGroupsStrategyType = "RunAsAny"
)

// RuntimeClassStrategyOptions define the strategy that will dictate the allowable RuntimeClasses
// for a pod.
type RuntimeClassStrategyOptions struct {
	// allowedRuntimeClassNames is an allowlist of RuntimeClass names that may be specified on a pod.
	// A value of "*" means that any RuntimeClass name is allowed, and must be the only item in the
	// list. An empty list requires the RuntimeClassName field to be unset.
	AllowedRuntimeClassNames []string `json:"allowedRuntimeClassNames" protobuf:"bytes,1,rep,name=allowedRuntimeClassNames"`
	// defaultRuntimeClassName is the default RuntimeClassName to set on the pod.
	// The default MUST be allowed by the allowedRuntimeClassNames list.
	// A value of nil does not mutate the Pod.
	// +optional
	DefaultRuntimeClassName *string `json:"defaultRuntimeClassName,omitempty" protobuf:"bytes,2,opt,name=defaultRuntimeClassName"`
}

// AllowAllRuntimeClassNames can be used as a value for the
// RuntimeClassStrategyOptions.AllowedRuntimeClassNames field and means that any RuntimeClassName is
// allowed.
const AllowAllRuntimeClassNames = "*"

// +k8s:deepcopy-gen:interfaces=k8s.io/apimachinery/pkg/runtime.Object
// +k8s:prerelease-lifecycle-gen:introduced=1.2
// +k8s:prerelease-lifecycle-gen:deprecated=1.11
// +k8s:prerelease-lifecycle-gen:removed=1.16
// +k8s:prerelease-lifecycle-gen:replacement=policy,v1beta1,PodSecurityPolicyList

// PodSecurityPolicyList is a list of PodSecurityPolicy objects.
// Deprecated: use PodSecurityPolicyList from policy API Group instead.
type PodSecurityPolicyList struct {
	metav1.TypeMeta `json:",inline"`
	// Standard list metadata.
	// More info: https://git.k8s.io/community/contributors/devel/sig-architecture/api-conventions.md#metadata
	// +optional
	metav1.ListMeta `json:"metadata,omitempty" protobuf:"bytes,1,opt,name=metadata"`

	// items is a list of schema objects.
	Items []PodSecurityPolicy `json:"items" protobuf:"bytes,2,rep,name=items"`
}

// +genclient
// +k8s:deepcopy-gen:interfaces=k8s.io/apimachinery/pkg/runtime.Object
// +k8s:prerelease-lifecycle-gen:introduced=1.3
// +k8s:prerelease-lifecycle-gen:deprecated=1.9
// +k8s:prerelease-lifecycle-gen:removed=1.16
// +k8s:prerelease-lifecycle-gen:replacement=networking.k8s.io,v1,NetworkPolicy

// DEPRECATED 1.9 - This group version of NetworkPolicy is deprecated by networking/v1/NetworkPolicy.
// NetworkPolicy describes what network traffic is allowed for a set of Pods
type NetworkPolicy struct {
	metav1.TypeMeta `json:",inline"`
	// Standard object's metadata.
	// More info: https://git.k8s.io/community/contributors/devel/sig-architecture/api-conventions.md#metadata
	// +optional
	metav1.ObjectMeta `json:"metadata,omitempty" protobuf:"bytes,1,opt,name=metadata"`

	// Specification of the desired behavior for this NetworkPolicy.
	// +optional
	Spec NetworkPolicySpec `json:"spec,omitempty" protobuf:"bytes,2,opt,name=spec"`
}

// DEPRECATED 1.9 - This group version of PolicyType is deprecated by networking/v1/PolicyType.
// Policy Type string describes the NetworkPolicy type
// This type is beta-level in 1.8
type PolicyType string

const (
	// PolicyTypeIngress is a NetworkPolicy that affects ingress traffic on selected pods
	PolicyTypeIngress PolicyType = "Ingress"
	// PolicyTypeEgress is a NetworkPolicy that affects egress traffic on selected pods
	PolicyTypeEgress PolicyType = "Egress"
)

// DEPRECATED 1.9 - This group version of NetworkPolicySpec is deprecated by networking/v1/NetworkPolicySpec.
type NetworkPolicySpec struct {
	// Selects the pods to which this NetworkPolicy object applies.  The array of ingress rules
	// is applied to any pods selected by this field. Multiple network policies can select the
	// same set of pods.  In this case, the ingress rules for each are combined additively.
	// This field is NOT optional and follows standard label selector semantics.
	// An empty podSelector matches all pods in this namespace.
	PodSelector metav1.LabelSelector `json:"podSelector" protobuf:"bytes,1,opt,name=podSelector"`

	// List of ingress rules to be applied to the selected pods.
	// Traffic is allowed to a pod if there are no NetworkPolicies selecting the pod
	// OR if the traffic source is the pod's local node,
	// OR if the traffic matches at least one ingress rule across all of the NetworkPolicy
	// objects whose podSelector matches the pod.
	// If this field is empty then this NetworkPolicy does not allow any traffic
	// (and serves solely to ensure that the pods it selects are isolated by default).
	// +optional
	Ingress []NetworkPolicyIngressRule `json:"ingress,omitempty" protobuf:"bytes,2,rep,name=ingress"`

	// List of egress rules to be applied to the selected pods. Outgoing traffic is
	// allowed if there are no NetworkPolicies selecting the pod (and cluster policy
	// otherwise allows the traffic), OR if the traffic matches at least one egress rule
	// across all of the NetworkPolicy objects whose podSelector matches the pod. If
	// this field is empty then this NetworkPolicy limits all outgoing traffic (and serves
	// solely to ensure that the pods it selects are isolated by default).
	// This field is beta-level in 1.8
	// +optional
	Egress []NetworkPolicyEgressRule `json:"egress,omitempty" protobuf:"bytes,3,rep,name=egress"`

	// List of rule types that the NetworkPolicy relates to.
	// Valid options are ["Ingress"], ["Egress"], or ["Ingress", "Egress"].
	// If this field is not specified, it will default based on the existence of Ingress or Egress rules;
	// policies that contain an Egress section are assumed to affect Egress, and all policies
	// (whether or not they contain an Ingress section) are assumed to affect Ingress.
	// If you want to write an egress-only policy, you must explicitly specify policyTypes [ "Egress" ].
	// Likewise, if you want to write a policy that specifies that no egress is allowed,
	// you must specify a policyTypes value that include "Egress" (since such a policy would not include
	// an Egress section and would otherwise default to just [ "Ingress" ]).
	// This field is beta-level in 1.8
	// +optional
	PolicyTypes []PolicyType `json:"policyTypes,omitempty" protobuf:"bytes,4,rep,name=policyTypes,casttype=PolicyType"`
}

// DEPRECATED 1.9 - This group version of NetworkPolicyIngressRule is deprecated by networking/v1/NetworkPolicyIngressRule.
// This NetworkPolicyIngressRule matches traffic if and only if the traffic matches both ports AND from.
type NetworkPolicyIngressRule struct {
	// List of ports which should be made accessible on the pods selected for this rule.
	// Each item in this list is combined using a logical OR.
	// If this field is empty or missing, this rule matches all ports (traffic not restricted by port).
	// If this field is present and contains at least one item, then this rule allows traffic
	// only if the traffic matches at least one port in the list.
	// +optional
	Ports []NetworkPolicyPort `json:"ports,omitempty" protobuf:"bytes,1,rep,name=ports"`

	// List of sources which should be able to access the pods selected for this rule.
	// Items in this list are combined using a logical OR operation.
	// If this field is empty or missing, this rule matches all sources (traffic not restricted by source).
	// If this field is present and contains at least one item, this rule allows traffic only if the
	// traffic matches at least one item in the from list.
	// +optional
	From []NetworkPolicyPeer `json:"from,omitempty" protobuf:"bytes,2,rep,name=from"`
}

// DEPRECATED 1.9 - This group version of NetworkPolicyEgressRule is deprecated by networking/v1/NetworkPolicyEgressRule.
// NetworkPolicyEgressRule describes a particular set of traffic that is allowed out of pods
// matched by a NetworkPolicySpec's podSelector. The traffic must match both ports and to.
// This type is beta-level in 1.8
type NetworkPolicyEgressRule struct {
	// List of destination ports for outgoing traffic.
	// Each item in this list is combined using a logical OR. If this field is
	// empty or missing, this rule matches all ports (traffic not restricted by port).
	// If this field is present and contains at least one item, then this rule allows
	// traffic only if the traffic matches at least one port in the list.
	// +optional
	Ports []NetworkPolicyPort `json:"ports,omitempty" protobuf:"bytes,1,rep,name=ports"`

	// List of destinations for outgoing traffic of pods selected for this rule.
	// Items in this list are combined using a logical OR operation. If this field is
	// empty or missing, this rule matches all destinations (traffic not restricted by
	// destination). If this field is present and contains at least one item, this rule
	// allows traffic only if the traffic matches at least one item in the to list.
	// +optional
	To []NetworkPolicyPeer `json:"to,omitempty" protobuf:"bytes,2,rep,name=to"`
}

// DEPRECATED 1.9 - This group version of NetworkPolicyPort is deprecated by networking/v1/NetworkPolicyPort.
type NetworkPolicyPort struct {
	// Optional.  The protocol (TCP, UDP, or SCTP) which traffic must match.
	// If not specified, this field defaults to TCP.
	// +optional
	Protocol *v1.Protocol `json:"protocol,omitempty" protobuf:"bytes,1,opt,name=protocol,casttype=k8s.io/api/core/v1.Protocol"`

	// The port on the given protocol. This can either be a numerical or named
	// port on a pod. If this field is not provided, this matches all port names and
	// numbers.
	// If present, only traffic on the specified protocol AND port will be matched.
	// +optional
	Port *intstr.IntOrString `json:"port,omitempty" protobuf:"bytes,2,opt,name=port"`

	// If set, indicates that the range of ports from port to endPort, inclusive,
	// should be allowed by the policy. This field cannot be defined if the port field
	// is not defined or if the port field is defined as a named (string) port.
	// The endPort must be equal or greater than port.
<<<<<<< HEAD
	// This feature is in Alpha state and should be enabled using the Feature Gate
	// "NetworkPolicyEndPort".
=======
	// This feature is in Beta state and is enabled by default.
	// It can be disabled using the Feature Gate "NetworkPolicyEndPort".
>>>>>>> ac8c4deb
	// +optional
	EndPort *int32 `json:"endPort,omitempty" protobuf:"bytes,3,opt,name=endPort"`
}

// DEPRECATED 1.9 - This group version of IPBlock is deprecated by networking/v1/IPBlock.
// IPBlock describes a particular CIDR (Ex. "192.168.1.1/24","2001:db9::/64") that is allowed
// to the pods matched by a NetworkPolicySpec's podSelector. The except entry describes CIDRs
// that should not be included within this rule.
type IPBlock struct {
	// CIDR is a string representing the IP Block
	// Valid examples are "192.168.1.1/24" or "2001:db9::/64"
	CIDR string `json:"cidr" protobuf:"bytes,1,name=cidr"`
	// Except is a slice of CIDRs that should not be included within an IP Block
	// Valid examples are "192.168.1.1/24" or "2001:db9::/64"
	// Except values will be rejected if they are outside the CIDR range
	// +optional
	Except []string `json:"except,omitempty" protobuf:"bytes,2,rep,name=except"`
}

// DEPRECATED 1.9 - This group version of NetworkPolicyPeer is deprecated by networking/v1/NetworkPolicyPeer.
type NetworkPolicyPeer struct {
	// This is a label selector which selects Pods. This field follows standard label
	// selector semantics; if present but empty, it selects all pods.
	//
	// If NamespaceSelector is also set, then the NetworkPolicyPeer as a whole selects
	// the Pods matching PodSelector in the Namespaces selected by NamespaceSelector.
	// Otherwise it selects the Pods matching PodSelector in the policy's own Namespace.
	// +optional
	PodSelector *metav1.LabelSelector `json:"podSelector,omitempty" protobuf:"bytes,1,opt,name=podSelector"`

	// Selects Namespaces using cluster-scoped labels. This field follows standard label
	// selector semantics; if present but empty, it selects all namespaces.
	//
	// If PodSelector is also set, then the NetworkPolicyPeer as a whole selects
	// the Pods matching PodSelector in the Namespaces selected by NamespaceSelector.
	// Otherwise it selects all Pods in the Namespaces selected by NamespaceSelector.
	// +optional
	NamespaceSelector *metav1.LabelSelector `json:"namespaceSelector,omitempty" protobuf:"bytes,2,opt,name=namespaceSelector"`

	// IPBlock defines policy on a particular IPBlock. If this field is set then
	// neither of the other fields can be.
	// +optional
	IPBlock *IPBlock `json:"ipBlock,omitempty" protobuf:"bytes,3,rep,name=ipBlock"`
}

// +k8s:deepcopy-gen:interfaces=k8s.io/apimachinery/pkg/runtime.Object
// +k8s:prerelease-lifecycle-gen:introduced=1.3
// +k8s:prerelease-lifecycle-gen:deprecated=1.9
// +k8s:prerelease-lifecycle-gen:removed=1.16
// +k8s:prerelease-lifecycle-gen:replacement=networking.k8s.io,v1,NetworkPolicyList

// DEPRECATED 1.9 - This group version of NetworkPolicyList is deprecated by networking/v1/NetworkPolicyList.
// Network Policy List is a list of NetworkPolicy objects.
type NetworkPolicyList struct {
	metav1.TypeMeta `json:",inline"`
	// Standard list metadata.
	// More info: https://git.k8s.io/community/contributors/devel/sig-architecture/api-conventions.md#metadata
	// +optional
	metav1.ListMeta `json:"metadata,omitempty" protobuf:"bytes,1,opt,name=metadata"`

	// Items is a list of schema objects.
	Items []NetworkPolicy `json:"items" protobuf:"bytes,2,rep,name=items"`
}<|MERGE_RESOLUTION|>--- conflicted
+++ resolved
@@ -362,11 +362,7 @@
 	// The maximum number of DaemonSet pods that can be unavailable during the
 	// update. Value can be an absolute number (ex: 5) or a percentage of total
 	// number of DaemonSet pods at the start of the update (ex: 10%). Absolute
-<<<<<<< HEAD
-	// number is calculated from percentage by rounding down to a minimum of one.
-=======
 	// number is calculated from percentage by rounding up.
->>>>>>> ac8c4deb
 	// This cannot be 0 if MaxSurge is 0
 	// Default value is 1.
 	// Example: when this is set to 30%, at most 30% of the total number of nodes
@@ -1497,13 +1493,8 @@
 	// should be allowed by the policy. This field cannot be defined if the port field
 	// is not defined or if the port field is defined as a named (string) port.
 	// The endPort must be equal or greater than port.
-<<<<<<< HEAD
-	// This feature is in Alpha state and should be enabled using the Feature Gate
-	// "NetworkPolicyEndPort".
-=======
 	// This feature is in Beta state and is enabled by default.
 	// It can be disabled using the Feature Gate "NetworkPolicyEndPort".
->>>>>>> ac8c4deb
 	// +optional
 	EndPort *int32 `json:"endPort,omitempty" protobuf:"bytes,3,opt,name=endPort"`
 }
